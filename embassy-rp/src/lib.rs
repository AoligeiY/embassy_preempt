--- conflicted
+++ resolved
@@ -115,12 +115,10 @@
 
     ADC,
 
-<<<<<<< HEAD
     CORE1,
-=======
+    
     PIO0,
     PIO1,
->>>>>>> d0f7e45d
 }
 
 #[link_section = ".boot2"]
