[workspace.package]
version = "0.1.0"
authors = ["liam","noah"]
edition = "2021"
repository = "https://github.com/KMSorSMS/embassy_preempt"
license = "MIT OR Apache-2.0"

[package]
name = "ucosii"
version.workspace = true
authors.workspace = true
edition.workspace = true
repository.workspace = true
license.workspace = true
readme = "README.md"


[lib]
harness = false

# needed for each integration test
[[test]]
name = "integration"
harness = false

[workspace]
members = []

# [workspace.dependencies.ucosii-executor-macro]
# version = "0.1.0"
# path = "executor-macro"

[workspace.dependencies]

[dependencies]
cortex-m = { version = "0.7"}
cortex-m-rt = "0.7"
critical-section = { version = "1.1",features=["restore-state-bool"]}
defmt = {version = "0.3", optional = true}
defmt-rtt = "0.4"
log = { version = "0.4.14", optional = true }
spin = "0.5.2"
linked_list_allocator = "0.9.0"
lazy_static = {version = "1.5.0", features = ["spin_no_std"]}
panic-probe = { version = "0.3", features = ["print-defmt"] }
cortex-m-semihosting = "0.5.0"
<<<<<<< HEAD
# stm32-metapac = { git = "https://github.com/embassy-rs/stm32-data-generated", tag = "stm32-data-6d1adc7d6357ec7c447f543ec67100f3fff46105"}
=======
embassy-hal-internal = {version = "0.1.0", features = ["cortex-m", "prio-bits-4"] }
#stm32-metapac = { version = "15" }
stm32-metapac = { git = "https://github.com/embassy-rs/stm32-data-generated", tag = "stm32-data-e0cfd165fd8fffaa0df66a35eeca83b228496645" }


[build-dependencies]
proc-macro2 = "1.0.36"
quote = "1.0.15"

#stm32-metapac = { version = "15", default-features = false, features = ["metadata"]}
stm32-metapac = { git = "https://github.com/embassy-rs/stm32-data-generated", tag = "stm32-data-e0cfd165fd8fffaa0df66a35eeca83b228496645", default-features = false, features = ["metadata"] }

>>>>>>> 0900f645

[dev-dependencies]
defmt-test = "0.3"

# cargo build/run
[profile.dev]
codegen-units = 1
debug = 2
debug-assertions = true # <-
incremental = false
opt-level = 'z'         # <-
overflow-checks = true  # <-

# cargo test
[profile.test]
codegen-units = 1
debug = 2
debug-assertions = true # <-
incremental = false
opt-level = 2           # <-
overflow-checks = true  # <-

# cargo test --release
[profile.bench]
codegen-units = 1
debug = 2
debug-assertions = false # <-
incremental = false
lto = 'fat'
opt-level = 3            # <-
overflow-checks = false  # <-

# cargo build --release
[profile.release]
codegen-units = 1
debug = 2  # 生成完整的调试信息
opt-level = 0
lto = true

# futures = { version = "0.3.24", default-features = false, features = ["alloc", "async-await"] }
# use lazy static to define global variables
# lazy_static = "1.4.0"

# this part only define features, don't decide whether the feature is active
[features]
# when a feature is set in default, it is active
default = ["unstable-pac","stm32f401re","time_driver_tim3","OS_STACK_LESS_THAN_64","cortex_m","defmt","OS_MEM_EN", "OS_PRIO_LESS_THAN_64", "OS_ARG_CHK_EN","OS_TIME_GET_SET_EN","OS_TASK_CREATE_EXT_EN","OS_TASK_REG_TBL_SIZE"]
defmt = ["dep:defmt"]
nightly = []
# this feature will be set in build.rs
OS_EVENT_EN = []
# this feature will be set in build.rs
OS_EVENT_NAME_EN = []
OS_SCHED_LOCK_EN = []
OS_TASK_DEL_EN = []
OS_PRIO_LESS_THAN_64 = []
OS_PRIO_LESS_THAN_256 = []
OS_MEM_EN = []
OS_MAX_MEM_PART_EN = []
OS_MBOX_EN = []
OS_TASK_STAT_EN = []
OS_MEM_NAME_EN = []
OS_MUTEX_EN = []
OS_Q_EN = []
OS_SEM_EN = []
OS_TASK_CREATE_EXT_EN = []
OS_TASK_PROFILE_EN = []
OS_TASK_NAME_EN = []
OS_SAFETY_CRITICAL = []
OS_ARG_CHK_EN = []
OS_MAX_QS = []
OS_TASK_REG_TBL_SIZE = []
OS_TASK_STAT_STK_CHK_EN = []
OS_MAX_MEM_PART=[]
OS_FLAG_EN=[]
OS_MAX_FLAGS=[]
OS_TMR_EN=[]
OS_CPU_HOOKS_EN=[]
OS_DEBUG_EN=[]
OS_TIME_GET_SET_EN=[]
OS_SAFETY_CRITICAL_IEC61508=[]
cortex_m = []
OS_STACK_LESS_THAN_64=[]
OS_STACK_LESS_THAN_256=[]
OS_EVENT_MULTI_EN=[]
std = []
host = []
atomics = []                 # use hardware atomics from core::sync::atomic
xip = []                     # enable optimizations for execute in place
time_driver_tim1=[]
time_driver_tim2=[]
time_driver_tim3=[]
time_driver_tim4=[]
time_driver_tim5=[]
time_driver_tim8=[]
time_driver_tim9=[]
time_driver_tim12=[]
time_driver_tim15=[]
time_driver_tim20=[]
time_driver_tim21=[]
time_driver_tim22=[]
time_driver_tim23=[]
time_driver_tim24=[]
stm32f401re = [ "stm32-metapac/stm32f401re" ]
## Re-export stm32-metapac at `embassy_stm32::pac`.
## This is unstable because semver-minor (non-breaking) releases of embassy-stm32 may major-bump (breaking) the stm32-metapac version.
## If this is an issue for you, you're encouraged to directly depend on a fixed version of the PAC.
## There are no plans to make this stable.
unstable-pac = []
# unstable-pac=[]
[target.'cfg(loom)'.dependencies]
loom = { version = "0.7", features = ["checkpoint"] }
[lints.rust]
unexpected_cfgs = { level = "warn", check-cfg = ['cfg(loom)'] }<|MERGE_RESOLUTION|>--- conflicted
+++ resolved
@@ -44,9 +44,6 @@
 lazy_static = {version = "1.5.0", features = ["spin_no_std"]}
 panic-probe = { version = "0.3", features = ["print-defmt"] }
 cortex-m-semihosting = "0.5.0"
-<<<<<<< HEAD
-# stm32-metapac = { git = "https://github.com/embassy-rs/stm32-data-generated", tag = "stm32-data-6d1adc7d6357ec7c447f543ec67100f3fff46105"}
-=======
 embassy-hal-internal = {version = "0.1.0", features = ["cortex-m", "prio-bits-4"] }
 #stm32-metapac = { version = "15" }
 stm32-metapac = { git = "https://github.com/embassy-rs/stm32-data-generated", tag = "stm32-data-e0cfd165fd8fffaa0df66a35eeca83b228496645" }
@@ -59,7 +56,6 @@
 #stm32-metapac = { version = "15", default-features = false, features = ["metadata"]}
 stm32-metapac = { git = "https://github.com/embassy-rs/stm32-data-generated", tag = "stm32-data-e0cfd165fd8fffaa0df66a35eeca83b228496645", default-features = false, features = ["metadata"] }
 
->>>>>>> 0900f645
 
 [dev-dependencies]
 defmt-test = "0.3"
