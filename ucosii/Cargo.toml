[workspace.package]
version = "0.1.0"
authors = ["liam","noah"]
edition = "2021"
repository = "https://github.com/KMSorSMS/embassy_preempt"
license = "MIT OR Apache-2.0"

[package]
name = "ucosii"
version.workspace = true
authors.workspace = true
edition.workspace = true
repository.workspace = true
license.workspace = true
readme = "README.md"


[lib]
harness = false

# needed for each integration test
[[test]]
name = "integration"
harness = false

[workspace]
members = []

# [workspace.dependencies.ucosii-executor-macro]
# version = "0.1.0"
# path = "executor-macro"

[workspace.dependencies]

[dependencies]
cortex-m = { version = "0.7"}
cortex-m-rt = "0.7"
critical-section = { version = "1.1",features=["restore-state-bool"]}
defmt = {version = "0.3", optional = true}
defmt-rtt = "0.4"
log = { version = "0.4.14", optional = true }
spin = "0.5.2"
linked_list_allocator = "0.9.0"
# embassy-executor = { version = "0.5.0", path = "../embassy-executor", features = ["task-arena-size-32768", "arch-cortex-m", "executor-thread", "executor-interrupt", "defmt", "integrated-timers"] }
lazy_static = {version = "1.5.0", features = ["spin_no_std"]}
panic-probe = { version = "0.3", features = ["print-defmt"] }
cortex-m-semihosting = "0.5.0"
<<<<<<< HEAD
ucosii-executor-macro.workspace = true
embassy-stm32 = { version = "0.1.0", features = ["memory-x", "stm32f401re", "time-driver-any", "exti", "unstable-pac"] }
=======
# ucosii-executor-macro.workspace = true
>>>>>>> a5678b80

[dev-dependencies]
defmt-test = "0.3"

# cargo build/run
[profile.dev]
codegen-units = 1
debug = 2
debug-assertions = true # <-
incremental = false
opt-level = 'z'         # <-
overflow-checks = true  # <-

# cargo test
[profile.test]
codegen-units = 1
debug = 2
debug-assertions = true # <-
incremental = false
opt-level = 2           # <-
overflow-checks = true  # <-

# cargo test --release
[profile.bench]
codegen-units = 1
debug = 2
debug-assertions = false # <-
incremental = false
lto = 'fat'
opt-level = 3            # <-
overflow-checks = false  # <-

# cargo build --release
[profile.release]
codegen-units = 1
debug = 2  # 生成完整的调试信息
opt-level = 0
lto = true

# futures = { version = "0.3.24", default-features = false, features = ["alloc", "async-await"] }
# use lazy static to define global variables
# lazy_static = "1.4.0"

# this part only define features, don't decide whether the feature is active
[features]
# when a feature is set in default, it is active
default = ["OS_STACK_LESS_THAN_64","cortex_m","defmt","OS_MEM_EN", "OS_PRIO_LESS_THAN_64", "OS_ARG_CHK_EN","OS_TIME_GET_SET_EN","OS_TASK_CREATE_EXT_EN","OS_TASK_REG_TBL_SIZE"]
defmt = ["dep:defmt"]
nightly = []
# this feature will be set in build.rs
OS_EVENT_EN = []
# this feature will be set in build.rs
OS_EVENT_NAME_EN = []
OS_SCHED_LOCK_EN = []
OS_TASK_DEL_EN = []
OS_PRIO_LESS_THAN_64 = []
OS_PRIO_LESS_THAN_256 = []
OS_MEM_EN = []
OS_MAX_MEM_PART_EN = []
OS_MBOX_EN = []
OS_TASK_STAT_EN = []
OS_MEM_NAME_EN = []
OS_MUTEX_EN = []
OS_Q_EN = []
OS_SEM_EN = []
OS_TASK_CREATE_EXT_EN = []
OS_TASK_PROFILE_EN = []
OS_TASK_NAME_EN = []
OS_SAFETY_CRITICAL = []
OS_ARG_CHK_EN = []
OS_MAX_QS = []
OS_TASK_REG_TBL_SIZE = []
OS_TASK_STAT_STK_CHK_EN = []
OS_MAX_MEM_PART=[]
OS_FLAG_EN=[]
OS_MAX_FLAGS=[]
OS_TMR_EN=[]
OS_CPU_HOOKS_EN=[]
OS_DEBUG_EN=[]
OS_TIME_GET_SET_EN=[]
OS_SAFETY_CRITICAL_IEC61508=[]
cortex_m = []
OS_STACK_LESS_THAN_64=[]
OS_STACK_LESS_THAN_256=[]
OS_EVENT_MULTI_EN=[]
std = []
host = []
atomics = []                 # use hardware atomics from core::sync::atomic
xip = []                     # enable optimizations for execute in place
[target.'cfg(loom)'.dependencies]
loom = { version = "0.7", features = ["checkpoint"] }
[lints.rust]
unexpected_cfgs = { level = "warn", check-cfg = ['cfg(loom)'] }<|MERGE_RESOLUTION|>--- conflicted
+++ resolved
@@ -45,12 +45,8 @@
 lazy_static = {version = "1.5.0", features = ["spin_no_std"]}
 panic-probe = { version = "0.3", features = ["print-defmt"] }
 cortex-m-semihosting = "0.5.0"
-<<<<<<< HEAD
 ucosii-executor-macro.workspace = true
 embassy-stm32 = { version = "0.1.0", features = ["memory-x", "stm32f401re", "time-driver-any", "exti", "unstable-pac"] }
-=======
-# ucosii-executor-macro.workspace = true
->>>>>>> a5678b80
 
 [dev-dependencies]
 defmt-test = "0.3"
