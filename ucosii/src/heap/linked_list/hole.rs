use core::alloc::{Layout, LayoutError};
use core::mem;
use core::mem::{align_of, size_of};
use core::ptr::null_mut;
use core::ptr::NonNull;

use defmt::info;

use super::{align_down_size, align_up_size};

use super::align_up;

/// A sorted list of holes. It uses the the holes itself to store its nodes.
pub struct HoleList {
    pub(crate) first: Hole, // dummy
    pub(crate) bottom: *mut u8,
    pub(crate) top: *mut u8,
    pub(crate) pending_extend: u8,
}

pub(crate) struct Cursor {
    prev: NonNull<Hole>,
    hole: NonNull<Hole>,
    top: *mut u8,
}

/// A block containing free memory. It points to the next hole and thus forms a linked list.
pub(crate) struct Hole {
    pub size: usize,
    pub next: Option<NonNull<Hole>>,
}

/// Basic information about a hole.
#[derive(Debug, Clone, Copy)]
struct HoleInfo {
    addr: *mut u8,
    size: usize,
}

impl Cursor {
    fn next(mut self) -> Option<Self> {
        info!("call cursor next");
        unsafe {
            info!("the next is:{}", self.hole.as_ref().next);
            self.hole.as_mut().next.map(|nhole| Cursor {
                prev: self.hole,
                hole: nhole,
                top: self.top,
            })
        }
    }

    fn current(&self) -> &Hole {
        unsafe { self.hole.as_ref() }
    }

    fn previous(&self) -> &Hole {
        unsafe { self.prev.as_ref() }
    }

    // On success, it returns the new allocation, and the linked list has been updated
    // to accomodate any new holes and allocation. On error, it returns the cursor
    // unmodified, and has made no changes to the linked list of holes.
    fn split_current(self, required_layout: Layout) -> Result<(*mut u8, usize), Self> {
        let front_padding;
        let alloc_ptr;
        let alloc_size;
        let back_padding;
        //
        // Here we create a scope, JUST to make sure that any created references do not
        // live to the point where we start doing pointer surgery below.
        {
            let hole_size = self.current().size;
            let hole_addr_u8 = self.hole.as_ptr().cast::<u8>();
            let required_size = required_layout.size();
            let required_align = required_layout.align();
            info!("the cur hole_size is:{} and the cur hole_addr_u8 is:{}", hole_size, hole_addr_u8);
            // Quick check: If the new item is larger than the current hole, it's never gunna
            // work. Go ahead and bail early to save ourselves some math.
            if hole_size < required_size {
                info!("hole_size is: {}, required_size is: {}", hole_size, required_size);
                info!("hole_size < required_size");
                return Err(self);
            }

            // Attempt to fracture the current hole into the following parts:
            // ([front_padding], allocation, [back_padding])
            //
            // The paddings are optional, and only placed if required.
            //
            // First, figure out if front padding is necessary. This would be necessary if the new
            // allocation has a larger alignment requirement than the current hole, and we didn't get
            // lucky that the current position was well-aligned enough for the new item.
            let aligned_addr = if hole_addr_u8 == align_up(hole_addr_u8, required_align) {
                // hole has already the required alignment, no front padding is needed.
                front_padding = None;
                hole_addr_u8
            } else {
                // Unfortunately, we did not get lucky. Instead: Push the "starting location" FORWARD the size
                // of a hole node, to guarantee there is at least enough room for the hole header, and
                // potentially additional space.
                let new_start = hole_addr_u8.wrapping_add(HoleList::min_size());

                let aligned_addr = align_up(new_start, required_align);
                front_padding = Some(HoleInfo {
                    // Our new front padding will exist at the same location as the previous hole,
                    // it will just have a smaller size after we have chopped off the "tail" for
                    // the allocation.
                    addr: hole_addr_u8,
                    size: (aligned_addr as usize) - (hole_addr_u8 as usize),
                });
                aligned_addr
            };

            // Okay, now that we found space, we need to see if the decisions we just made
            // ACTUALLY fit in the previous hole space
            let allocation_end = aligned_addr.wrapping_add(required_size);
            let hole_end = hole_addr_u8.wrapping_add(hole_size);

            if allocation_end > hole_end {
                info!("allocation_end > hole_end");
                // hole is too small
                return Err(self);
            }

            // Yes! We have successfully placed our allocation as well.
            alloc_ptr = aligned_addr;
            alloc_size = required_size;

            // Okay, time to move onto the back padding.
            let back_padding_size = hole_end as usize - allocation_end as usize;
            info!("the back_padding_size is {:?}", back_padding_size);
            back_padding = if back_padding_size == 0 {
                None
            } else {
                info!("in the else branch");
                // NOTE: Because we always use `HoleList::align_layout`, the size of
                // the new allocation is always "rounded up" to cover any partial gaps that
                // would have occurred. For this reason, we DON'T need to "round up"
                // to account for an unaligned hole spot.
                let hole_layout = Layout::new::<Hole>();
                let back_padding_start = align_up(allocation_end, hole_layout.align());
                let back_padding_end = back_padding_start.wrapping_add(hole_layout.size());

                // Will the proposed new back padding actually fit in the old hole slot?
                if back_padding_end <= hole_end {
                    info!("here is in split_current, in some");
                    info!("the back_padding_start is {:?}", back_padding_start);
                    // info!("back_padding_size");
                    // Yes, it does! Place a back padding node
                    Some(HoleInfo {
                        addr: back_padding_start,
                        size: back_padding_size,
                    })
                } else {
                    info!("here is in split_current, in err");
                    // No, it does not. We don't want to leak any heap bytes, so we
                    // consider this hole unsuitable for the requested allocation.
                    info!("back_padding_end > hole_end");
                    return Err(self);
                }
            };
        }

        ////////////////////////////////////////////////////////////////////////////
        // This is where we actually perform surgery on the linked list.
        ////////////////////////////////////////////////////////////////////////////
        let Cursor {
            mut prev, mut hole, ..
        } = self;
        // Remove the current location from the previous node
        unsafe {
            prev.as_mut().next = None;
        }
        // Take the next node out of our current node
        let maybe_next_addr: Option<NonNull<Hole>> = unsafe { hole.as_mut().next.take() };

        // As of now, the old `Hole` is no more. We are about to replace it with one or more of
        // the front padding, the allocation, and the back padding.

        match (front_padding, back_padding) {
            (None, None) => {
                // No padding at all, how lucky! We still need to connect the PREVIOUS node
                // to the NEXT node, if there was one
                unsafe {
                    prev.as_mut().next = maybe_next_addr;
                }
            }
            (None, Some(singlepad)) | (Some(singlepad), None) => unsafe {
                // We have front padding OR back padding, but not both.
                //
                // Replace the old node with the new single node. We need to stitch the new node
                // into the linked list. Start by writing the padding into the proper location
                let singlepad_ptr = singlepad.addr.cast::<Hole>();
                singlepad_ptr.write(Hole {
                    size: singlepad.size,
                    // If the old hole had a next pointer, the single padding now takes
                    // "ownership" of that link
                    next: maybe_next_addr,
                });

                // Then connect the OLD previous to the NEW single padding
                prev.as_mut().next = Some(NonNull::new_unchecked(singlepad_ptr));
            },
            (Some(frontpad), Some(backpad)) => unsafe {
                // We have front padding AND back padding.
                //
                // We need to stich them together as two nodes where there used to
                // only be one. Start with the back padding.
                let backpad_ptr = backpad.addr.cast::<Hole>();
                backpad_ptr.write(Hole {
                    size: backpad.size,
                    // If the old hole had a next pointer, the BACK padding now takes
                    // "ownership" of that link
                    next: maybe_next_addr,
                });

                // Now we emplace the front padding, and link it to both the back padding,
                // and the old previous
                let frontpad_ptr = frontpad.addr.cast::<Hole>();
                frontpad_ptr.write(Hole {
                    size: frontpad.size,
                    // We now connect the FRONT padding to the BACK padding
                    next: Some(NonNull::new_unchecked(backpad_ptr)),
                });

                // Then connect the OLD previous to the NEW FRONT padding
                prev.as_mut().next = Some(NonNull::new_unchecked(frontpad_ptr));
            },
        }

        // Well that went swimmingly! Hand off the allocation, with surgery performed successfully!
        Ok((alloc_ptr, alloc_size))
    }
}

// See if we can extend this hole towards the end of the allocation region
// If so: increase the size of the node. If no: keep the node as-is
fn check_merge_top(mut node: NonNull<Hole>, top: *mut u8) {
    let node_u8 = node.as_ptr().cast::<u8>();
    let node_sz = unsafe { node.as_ref().size };

    // If this is the last node, we need to see if we need to merge to the end
    let end = node_u8.wrapping_add(node_sz);
    let hole_layout = Layout::new::<Hole>();
    if end < top {
        let next_hole_end = align_up(end, hole_layout.align()).wrapping_add(hole_layout.size());

        if next_hole_end > top {
            let offset = (top as usize) - (end as usize);
            unsafe {
                node.as_mut().size += offset;
            }
        }
    }
}

// See if we can scoot this hole back to the bottom of the allocation region
// If so: create and return the new hole. If not: return the existing hole
fn check_merge_bottom(node: NonNull<Hole>, bottom: *mut u8) -> NonNull<Hole> {
    debug_assert_eq!(bottom as usize % align_of::<Hole>(), 0);

    if bottom.wrapping_add(core::mem::size_of::<Hole>()) > node.as_ptr().cast::<u8>() {
        let offset = (node.as_ptr() as usize) - (bottom as usize);
        let size = unsafe { node.as_ref() }.size + offset;
        unsafe { make_hole(bottom, size) }
    } else {
        node
    }
}

impl HoleList {
    /// Creates an empty `HoleList`.
    pub const fn empty() -> HoleList {
        HoleList {
            first: Hole {
                size: 0,
                next: None,
            },
            bottom: null_mut(),
            top: null_mut(),
            pending_extend: 0,
        }
    }

    pub(crate) fn cursor(&mut self) -> Option<Cursor> {
        if let Some(hole) = self.first.next {
            Some(Cursor {
                hole,
                prev: NonNull::new(&mut self.first)?,
                top: self.top,
            })
        } else {
            None
        }
    }


    /// Creates a `HoleList` that contains the given hole.
    ///
    /// The `hole_addr` pointer is automatically aligned, so the `bottom`
    /// field might be larger than the given `hole_addr`.
    ///
    /// The given `hole_size` must be large enough to store the required
    /// metadata, otherwise this function will panic. Depending on the
    /// alignment of the `hole_addr` pointer, the minimum size is between
    /// `2 * size_of::<usize>` and `3 * size_of::<usize>`.
    ///
    /// The usable size for allocations will be truncated to the nearest
    /// alignment of `align_of::<usize>`. Any extra bytes left at the end
    /// will be reclaimed once sufficient additional space is given to
    /// [`extend`][crate::Heap::extend].
    ///
    /// # Safety
    ///
    /// This function is unsafe because it creates a hole at the given `hole_addr`.
    /// This can cause undefined behavior if this address is invalid or if memory from the
    /// `[hole_addr, hole_addr+size)` range is used somewhere else.
    pub unsafe fn new(hole_addr: *mut u8, hole_size: usize) -> HoleList {
        assert_eq!(size_of::<Hole>(), Self::min_size());
        assert!(hole_size >= size_of::<Hole>());

        let aligned_hole_addr = align_up(hole_addr, align_of::<Hole>());
        let requested_hole_size = hole_size - ((aligned_hole_addr as usize) - (hole_addr as usize));
        let aligned_hole_size = align_down_size(requested_hole_size, align_of::<Hole>());
        assert!(aligned_hole_size >= size_of::<Hole>());

        let ptr = aligned_hole_addr as *mut Hole;
        ptr.write(Hole {
            size: aligned_hole_size,
            next: None,
        });

        assert_eq!(
            hole_addr.wrapping_add(hole_size),
            aligned_hole_addr.wrapping_add(requested_hole_size)
        );

        HoleList {
            first: Hole {
                size: 0,
                next: Some(NonNull::new_unchecked(ptr)),
            },
            bottom: aligned_hole_addr,
            top: aligned_hole_addr.wrapping_add(aligned_hole_size),
            pending_extend: (requested_hole_size - aligned_hole_size) as u8,
        }
    }

    /// Aligns the given layout for use with `HoleList`.
    ///
    /// Returns a layout with size increased to fit at least `HoleList::min_size` and proper
    /// alignment of a `Hole`.
    ///
    /// The [`allocate_first_fit`][HoleList::allocate_first_fit] and
    /// [`deallocate`][HoleList::deallocate] methods perform the required alignment
    /// themselves, so calling this function manually is not necessary.
    pub fn align_layout(layout: Layout) -> Result<Layout, LayoutError> {
        let mut size = layout.size();
        info!("the min_size is {:?}", Self::min_size());
        if size < Self::min_size() {
            size = Self::min_size();
        }
        let size = align_up_size(size, mem::align_of::<Hole>());
        info!("in align_layout");
        Layout::from_size_align(size, layout.align())
    }

    /// Searches the list for a big enough hole.
    ///
    /// A hole is big enough if it can hold an allocation of `layout.size()` bytes with
    /// the given `layout.align()`. If such a hole is found in the list, a block of the
    /// required size is allocated from it. Then the start address of that
    /// block and the aligned layout are returned. The automatic layout alignment is required
    /// because the `HoleList` has some additional layout requirements for each memory block.
    ///
    /// This function uses the “first fit” strategy, so it uses the first hole that is big
    /// enough. Thus the runtime is in O(n) but it should be reasonably fast for small allocations.
    //
    // NOTE: We could probably replace this with an `Option` instead of a `Result` in a later
    // release to remove this clippy warning
    #[allow(clippy::result_unit_err)]
    pub fn allocate_first_fit(&mut self, layout: Layout) -> Result<(NonNull<u8>, Layout), ()> {
        info!("in the allocate_first_fit of HoleList");
        let mut cursor = self.cursor().ok_or(())?;
        let aligned_layout = Self::align_layout(layout).map_err(|_| ())?;
        loop {
            match cursor.split_current(aligned_layout) {
                Ok((ptr, _len)) => {
<<<<<<< HEAD
                    info!("in the allocate_first_fit of HoleList, split_current success");
                    return Ok((NonNull::new(ptr).ok_or(())?, aligned_layout));
                }
                Err(curs) => {
                    info!("in the allocate_first_fit of HoleList, split_current failed");
=======
                    info!("in allocate_first_fit ok");
                    return Ok((NonNull::new(ptr).ok_or(())?, aligned_layout));
                }
                Err(curs) => {
                    info!("in allocate_first_fit error");
>>>>>>> cc51c2ca
                    cursor = curs.next().ok_or(())?;
                }
            }
        }
    }

    /// Frees the allocation given by `ptr` and `layout`.
    ///
    /// This function walks the list and inserts the given block at the correct place. If the freed
    /// block is adjacent to another free block, the blocks are merged again.
    /// This operation is in `O(n)` since the list needs to be sorted by address.
    ///
    /// [`allocate_first_fit`]: HoleList::allocate_first_fit
    ///
    /// # Safety
    ///
    /// `ptr` must be a pointer returned by a call to the [`allocate_first_fit`] function with
    /// identical layout. Undefined behavior may occur for invalid arguments.
    /// The function performs exactly the same layout adjustments as [`allocate_first_fit`] and
    /// returns the aligned layout.
    pub unsafe fn deallocate(&mut self, ptr: NonNull<u8>, layout: Layout) -> Layout {
        let aligned_layout = Self::align_layout(layout).unwrap();
        deallocate(self, ptr.as_ptr(), aligned_layout.size());
        aligned_layout
    }

    /// Returns the minimal allocation size. Smaller allocations or deallocations are not allowed.
    pub fn min_size() -> usize {
        size_of::<usize>() * 2
    }

    /// Returns information about the first hole for test purposes.
    #[cfg(test)]
    pub fn first_hole(&self) -> Option<(*const u8, usize)> {
        self.first.next.as_ref().map(|hole| {
            (hole.as_ptr() as *mut u8 as *const u8, unsafe {
                hole.as_ref().size
            })
        })
    }

    pub(crate) unsafe fn extend(&mut self, by: usize) {
        assert!(!self.top.is_null(), "tried to extend an empty heap");

        let top = self.top;

        let dead_space = top.align_offset(align_of::<Hole>());
        debug_assert_eq!(
            0, dead_space,
            "dead space detected during extend: {} bytes. This means top was unaligned",
            dead_space
        );

        debug_assert!(
            (self.pending_extend as usize) < Self::min_size(),
            "pending extend was larger than expected"
        );

        // join this extend request with any pending (but not yet acted on) extension
        let extend_by = self.pending_extend as usize + by;

        let minimum_extend = Self::min_size();
        if extend_by < minimum_extend {
            self.pending_extend = extend_by as u8;
            return;
        }

        // only extend up to another valid boundary
        let new_hole_size = align_down_size(extend_by, align_of::<Hole>());
        let layout = Layout::from_size_align(new_hole_size, 1).unwrap();

        // instantiate the hole by forcing a deallocation on the new memory
        self.deallocate(NonNull::new_unchecked(top as *mut u8), layout);
        self.top = top.add(new_hole_size);

        // save extra bytes given to extend that weren't aligned to the hole size
        self.pending_extend = (extend_by - new_hole_size) as u8;
    }
}

unsafe fn make_hole(addr: *mut u8, size: usize) -> NonNull<Hole> {
    let hole_addr = addr.cast::<Hole>();
    debug_assert_eq!(
        addr as usize % align_of::<Hole>(),
        0,
        "Hole address not aligned!",
    );
    hole_addr.write(Hole { size, next: None });
    NonNull::new_unchecked(hole_addr)
}

impl Cursor {
    fn try_insert_back(self, node: NonNull<Hole>, bottom: *mut u8) -> Result<Self, Self> {
        // Covers the case where the new hole exists BEFORE the current pointer,
        // which only happens when previous is the stub pointer
        if node < self.hole {
            let node_u8 = node.as_ptr().cast::<u8>();
            let node_size = unsafe { node.as_ref().size };
            let hole_u8 = self.hole.as_ptr().cast::<u8>();

            assert!(
                node_u8.wrapping_add(node_size) <= hole_u8,
                "Freed node aliases existing hole! Bad free?",
            );
            debug_assert_eq!(self.previous().size, 0);

            let Cursor {
                mut prev,
                hole,
                top,
            } = self;
            unsafe {
                let mut node = check_merge_bottom(node, bottom);
                prev.as_mut().next = Some(node);
                node.as_mut().next = Some(hole);
            }
            Ok(Cursor {
                prev,
                hole: node,
                top,
            })
        } else {
            Err(self)
        }
    }

    fn try_insert_after(&mut self, mut node: NonNull<Hole>) -> Result<(), ()> {
        let node_u8 = node.as_ptr().cast::<u8>();
        let node_size = unsafe { node.as_ref().size };

        // If we have a next, does the node overlap next?
        if let Some(next) = self.current().next.as_ref() {
            if node < *next {
                let node_u8 = node_u8 as *const u8;
                assert!(
                    node_u8.wrapping_add(node_size) <= next.as_ptr().cast::<u8>(),
                    "Freed node aliases existing hole! Bad free?",
                );
            } else {
                // The new hole isn't between current and next.
                return Err(());
            }
        }

        // At this point, we either have no "next" pointer, or the hole is
        // between current and "next". The following assert can only trigger
        // if we've gotten our list out of order.
        debug_assert!(self.hole < node, "Hole list out of order?");

        let hole_u8 = self.hole.as_ptr().cast::<u8>();
        let hole_size = self.current().size;

        // Does hole overlap node?
        assert!(
            hole_u8.wrapping_add(hole_size) <= node_u8,
            "Freed node ({:?}) aliases existing hole ({:?}[{}])! Bad free?",
            node_u8,
            hole_u8,
            hole_size,
        );

        // All good! Let's insert that after.
        unsafe {
            let maybe_next = self.hole.as_mut().next.replace(node);
            node.as_mut().next = maybe_next;
        }

        Ok(())
    }

    // Merge the current node with up to n following nodes
    fn try_merge_next_n(self, max: usize) {
        let Cursor {
            prev: _,
            mut hole,
            top,
            ..
        } = self;

        for _ in 0..max {
            // Is there a next node?
            let mut next = if let Some(next) = unsafe { hole.as_mut() }.next.as_ref() {
                *next
            } else {
                // Since there is no NEXT node, we need to check whether the current
                // hole SHOULD extend to the end, but doesn't. This would happen when
                // there isn't enough remaining space to place a hole after the current
                // node's placement.
                check_merge_top(hole, top);
                return;
            };

            // Can we directly merge these? e.g. are they touching?
            //
            // NOTE: Because we always use `HoleList::align_layout`, the size of
            // the new hole is always "rounded up" to cover any partial gaps that
            // would have occurred. For this reason, we DON'T need to "round up"
            // to account for an unaligned hole spot.
            let hole_u8 = hole.as_ptr().cast::<u8>();
            let hole_sz = unsafe { hole.as_ref().size };
            let next_u8 = next.as_ptr().cast::<u8>();
            let end = hole_u8.wrapping_add(hole_sz);

            let touching = end == next_u8;

            if touching {
                let next_sz;
                let next_next;
                unsafe {
                    let next_mut = next.as_mut();
                    next_sz = next_mut.size;
                    next_next = next_mut.next.take();
                }
                unsafe {
                    let hole_mut = hole.as_mut();
                    hole_mut.next = next_next;
                    hole_mut.size += next_sz;
                }
                // Okay, we just merged the next item. DON'T move the cursor, as we can
                // just try to merge the next_next, which is now our next.
            } else {
                // Welp, not touching, can't merge. Move to the next node.
                hole = next;
            }
        }
    }
}

/// Frees the allocation given by `(addr, size)`. It starts at the given hole and walks the list to
/// find the correct place (the list is sorted by address).
fn deallocate(list: &mut HoleList, addr: *mut u8, size: usize) {
    // Start off by just making this allocation a hole where it stands.
    // We'll attempt to merge it with other nodes once we figure out where
    // it should live
    let hole = unsafe { make_hole(addr, size) };

    // Now, try to get a cursor to the list - this only works if we have at least
    // one non-"dummy" hole in the list
    let cursor = if let Some(cursor) = list.cursor() {
        cursor
    } else {
        // Oh hey, there are no "real" holes at all. That means this just
        // becomes the only "real" hole! Check if this is touching the end
        // or the beginning of the allocation range
        let hole = check_merge_bottom(hole, list.bottom);
        check_merge_top(hole, list.top);
        list.first.next = Some(hole);
        return;
    };

    // First, check if we can just insert this node at the top of the list. If the
    // insertion succeeded, then our cursor now points to the NEW node, behind the
    // previous location the cursor was pointing to.
    //
    // Otherwise, our cursor will point at the current non-"dummy" head of the list
    let (cursor, n) = match cursor.try_insert_back(hole, list.bottom) {
        Ok(cursor) => {
            // Yup! It lives at the front of the list. Hooray! Attempt to merge
            // it with just ONE next node, since it is at the front of the list
            (cursor, 1)
        }
        Err(mut cursor) => {
            // Nope. It lives somewhere else. Advance the list until we find its home
            while let Err(()) = cursor.try_insert_after(hole) {
                cursor = cursor
                    .next()
                    .expect("Reached end of holes without finding deallocation hole!");
            }
            // Great! We found a home for it, our cursor is now JUST BEFORE the new
            // node we inserted, so we need to try to merge up to twice: One to combine
            // the current node to the new node, then once more to combine the new node
            // with the node after that.
            (cursor, 2)
        }
    };

    // We now need to merge up to two times to combine the current node with the next
    // two nodes.
    cursor.try_merge_next_n(n);
}
<|MERGE_RESOLUTION|>--- conflicted
+++ resolved
@@ -387,19 +387,11 @@
         loop {
             match cursor.split_current(aligned_layout) {
                 Ok((ptr, _len)) => {
-<<<<<<< HEAD
-                    info!("in the allocate_first_fit of HoleList, split_current success");
-                    return Ok((NonNull::new(ptr).ok_or(())?, aligned_layout));
-                }
-                Err(curs) => {
-                    info!("in the allocate_first_fit of HoleList, split_current failed");
-=======
                     info!("in allocate_first_fit ok");
                     return Ok((NonNull::new(ptr).ok_or(())?, aligned_layout));
                 }
                 Err(curs) => {
                     info!("in allocate_first_fit error");
->>>>>>> cc51c2ca
                     cursor = curs.next().ok_or(())?;
                 }
             }
