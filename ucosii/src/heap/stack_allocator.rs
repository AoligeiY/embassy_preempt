--- conflicted
+++ resolved
@@ -12,13 +12,8 @@
 
 pub const STACK_START: usize = 0x20000000;
 pub const STACK_SIZE: usize = 80 * 1024; // 80 KiB
-<<<<<<< HEAD
-pub const PROGRAM_STACK_SIZE: usize = 1024; // 2 KiB
-pub const INTERRUPT_STACK_SIZE: usize = 2048; // 2 KiB
-=======
 pub const PROGRAM_STACK_SIZE: usize = 1024; // 1KiB 256 B also ok
 pub const INTERRUPT_STACK_SIZE: usize = 1024; // 1 KiB
->>>>>>> f34fc5fa
 
 use crate::port::OS_STK;
 use crate::sync::UPSafeCell;
