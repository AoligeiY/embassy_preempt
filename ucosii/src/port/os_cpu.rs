--- conflicted
+++ resolved
@@ -64,8 +64,6 @@
         "in pendsv the highrdy task's prio is : {:?}",
         GlobalSyncExecutor.as_ref().unwrap().OSPrioHighRdy.get_unmut()
     );
-<<<<<<< HEAD
-=======
     if GlobalSyncExecutor.as_ref().unwrap().OSPrioHighRdy.get_unmut()
         == GlobalSyncExecutor.as_ref().unwrap().OSPrioCur.get_unmut()
     {
@@ -88,7 +86,6 @@
             )
         }
     }
->>>>>>> 883ff86b
     let stk_ptr: crate::heap::stack_allocator::OS_STK_REF =
         GlobalSyncExecutor.as_ref().unwrap().OSTCBHighRdy.get_mut().take_stk();
     let program_stk_ptr = stk_ptr.STK_REF.as_ptr();
@@ -140,8 +137,6 @@
     // set the current task to be the highrdy
     unsafe {
         GlobalSyncExecutor.as_ref().unwrap().set_cur_highrdy();
-<<<<<<< HEAD
-=======
         // set the current task's is_in_thread_poll to true
         GlobalSyncExecutor
             .as_ref()
@@ -150,7 +145,6 @@
             .get_mut()
             .is_in_thread_poll
             .set(true);
->>>>>>> 883ff86b
     }
     #[cfg(feature = "defmt")]
     info!("trying to restore, the new stack pointer is {:?}", program_stk_ptr);
