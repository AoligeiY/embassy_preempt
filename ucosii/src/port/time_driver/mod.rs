/*
*********************************************************************************************************
*                                 The mods that os_core.rs depends on
*********************************************************************************************************
*/
use core::cell::Cell;
use core::sync::atomic::{compiler_fence, AtomicU32, AtomicU8, Ordering};
use core::{mem, ptr};

use cortex_m::peripheral::NVIC;
use critical_section::{CriticalSection, Mutex};
use stm32_metapac::flash::vals::Latency;
use stm32_metapac::rcc::vals::*;
use stm32_metapac::timer::{regs, vals};
use stm32_metapac::{Interrupt, FLASH, RCC};

use crate::cfg::{APB_HZ, TICK_HZ};
use crate::executor::waker;
use crate::port::{BOOLEAN, INT16U, INT32U, INT64U, INT8U, TIMER, USIZE};

#[cfg(any(
    feature = "time_driver_tim9",
    feature = "time_driver_tim12",
    feature = "time_driver_tim15",
    feature = "time_driver_tim21",
    feature = "time_driver_tim22"
))]
const ALARM_COUNT: USIZE = 1;
#[cfg(not(any(
    feature = "time_driver_tim9",
    feature = "time_driver_tim12",
    feature = "time_driver_tim15",
    feature = "time_driver_tim21",
    feature = "time_driver_tim22"
)))]
const ALARM_COUNT: USIZE = 3;
// define the Alarm Interrupt
#[cfg(feature = "time_driver_tim3")]
#[no_mangle]
/// TIM3 interrupt handler
pub extern "C" fn TIM3() {
    RTC_DRIVER.on_interrupt();
}
/*
*********************************************************************************************************
*                                           type definitions
*********************************************************************************************************
*/
const DISABLE: bool = false;
const ENABLE: bool = true;

struct AlarmState {
    timestamp: Cell<INT64U>,
    // This is really a Option<(fn(*mut ()), *mut ())>
    // but fn pointers aren't allowed in const yet
    callback: Cell<*const ()>,
    ctx: Cell<*mut ()>,
}
#[derive(Clone, Copy)]
/// Handle to an alarm.
pub struct AlarmHandle {
    id: INT8U,
}

pub(crate) struct RtcDriver {
    /// Number of 2^15 periods elapsed since boot.
    period: AtomicU32,
    alarm_count: AtomicU8,
    /// Timestamp at which to fire alarm. u64::MAX if no alarm is scheduled.
    alarms: Mutex<[AlarmState; ALARM_COUNT]>,
    #[cfg(feature = "low-power")]
    rtc: Mutex<CriticalSectionRawMutex, Cell<Option<&'static Rtc>>>,
}

/// Time driver
pub trait Driver: Send + Sync + 'static {
    /// Return the current timestamp in ticks.
    ///
    /// Implementations MUST ensure that:
    /// - This is guaranteed to be monotonic, i.e. a call to now() will always return
    ///   a greater or equal value than earler calls. Time can't "roll backwards".
    /// - It "never" overflows. It must not overflow in a sufficiently long time frame, say
    ///   in 10_000 years (Human civilization is likely to already have self-destructed
    ///   10_000 years from now.). This means if your hardware only has 16bit/32bit timers
    ///   you MUST extend them to 64-bit, for example by counting overflows in software,
    ///   or chaining multiple timers together.
    fn now(&self) -> INT64U;

    /// Try allocating an alarm handle. Returns None if no alarms left.
    /// Initially the alarm has no callback set, and a null `ctx` pointer.
    ///
    /// # Safety
    /// It is UB to make the alarm fire before setting a callback.
    unsafe fn allocate_alarm(&self) -> Option<AlarmHandle>;

    /// Sets the callback function to be called when the alarm triggers.
    /// The callback may be called from any context (interrupt or thread mode).
    /// by noah：this func will not be used in the current project
    fn set_alarm_callback(&self, alarm: AlarmHandle, callback: fn(*mut ()), ctx: *mut ());

    /// Sets an alarm at the given timestamp. When the current timestamp reaches the alarm
    /// timestamp, the provided callback function will be called.
    ///
    /// The `Driver` implementation should guarantee that the alarm callback is never called synchronously from `set_alarm`.
    /// Rather - if `timestamp` is already in the past - `false` should be returned and alarm should not be set,
    /// or alternatively, the driver should return `true` and arrange to call the alarm callback as soon as possible, but not synchronously.
    /// There is a rare third possibility that the alarm was barely in the future, and by the time it was enabled, it had slipped into the
    /// past.  This is can be detected by double-checking that the alarm is still in the future after enabling it; if it isn't, `false`
    /// should also be returned to indicate that the callback may have been called already by the alarm, but it is not guaranteed, so the
    /// caller should also call the callback, just like in the more common `false` case. (Note: This requires idempotency of the callback.)
    ///
    /// When callback is called, it is guaranteed that now() will return a value greater or equal than timestamp.
    ///
    /// Only one alarm can be active at a time for each AlarmHandle. This overwrites any previously-set alarm if any.
    fn set_alarm(&self, alarm: AlarmHandle, timestamp: INT64U) -> BOOLEAN;
}

/*
*********************************************************************************************************
*                                              implentations
*********************************************************************************************************
*/

unsafe impl Send for AlarmState {}

impl AlarmState {
    const fn new() -> Self {
        Self {
            timestamp: Cell::new(INT64U::MAX),
            callback: Cell::new(ptr::null()),
            ctx: Cell::new(ptr::null_mut()),
        }
    }
}

impl AlarmHandle {
    /// Create an AlarmHandle
    ///
    /// Safety: May only be called by the current global Driver impl.
    /// The impl is allowed to rely on the fact that all `AlarmHandle` instances
    /// are created by itself in unsafe code (e.g. indexing operations)
    pub unsafe fn new(id: u8) -> Self {
        Self { id }
    }

    /// Get the ID of the AlarmHandle.
    pub fn id(&self) -> u8 {
        self.id
    }
}

impl RtcDriver {
    pub(crate) fn init(&'static self) {
        // rcc config
        rcc_init();
        // enable the Timer Driver
        enable_Timer();

        // disable the Timer
        TIMER.cr1().modify(|w| w.set_cen(false));
        // clear the cnt num
        TIMER.cnt().write(|w| w.set_cnt(0));

        // calculate the psc
        let psc = (APB_HZ / TICK_HZ) as INT32U - 1;
        let psc: INT16U = match psc.try_into() {
            Err(_) => panic!("psc division overflow: {}", psc),
            Ok(n) => n,
        };
        // set the psc
        TIMER.psc().write_value(psc);
        // set the auto reload value(Timer 3 is INT16U)
        TIMER.arr().write(|w| w.set_arr(INT16U::MAX));

        // Set URS, generate update and clear URS
        // by noah： when set ug bit, a update event will be generated immediately.
        // In the update event, the counter(including prescaler counter) will be clear.
        // So in this way, we can init the counter by this way
        TIMER.cr1().modify(|w| w.set_urs(vals::Urs::COUNTERONLY));
        TIMER.egr().write(|w| w.set_ug(true));
        TIMER.cr1().modify(|w| w.set_urs(vals::Urs::ANYEVENT));

        // Mid-way point, there will be a cc(capture/compare) interrupt at 0x8000
        TIMER.ccr(0).write(|w| w.set_ccr(0x8000));

        TIMER.dier().write(|w| {
            // Enable overflow
            w.set_uie(true);
            // and half-overflow interrupts
            w.set_ccie(0, true);
        });

        // by noah：the InterruptNumber trait is implemented by the stm32_metapac crate
        // so in embassy, the InterruptExt trait will be implemented for the interrupt in pac
        #[cfg(feature = "time_driver_tim3")]
        NVIC::unpend(Interrupt::TIM3);
        #[cfg(feature = "time_driver_tim3")]
        unsafe {
            compiler_fence(Ordering::SeqCst);
            NVIC::unmask(Interrupt::TIM3);
        }
        // <T as GeneralInstance1Channel>::CaptureCompareInterrupt::unpend();
        // unsafe { <T as GeneralInstance1Channel>::CaptureCompareInterrupt::enable() };

        // enable the Timer
        TIMER.cr1().modify(|w| w.set_cen(ENABLE));
    }

    fn on_interrupt(&self) {
        // let r = regs_gp16();

        // XXX: reduce the size of this critical section ?
        critical_section::with(|cs| {
            let sr = TIMER.sr().read();
            let dier = TIMER.dier().read();

            // Clear all interrupt flags. Bits in SR are "write 0 to clear", so write the bitwise NOT.
            // Other approaches such as writing all zeros, or RMWing won't work, they can
            // miss interrupts.
            TIMER.sr().write_value(regs::SrGp16(!sr.0));

            // Overflow
            if sr.uif() {
                self.next_period();
            }

            // Half overflow
            if sr.ccif(0) {
                self.next_period();
            }

            for n in 0..ALARM_COUNT {
                if sr.ccif(n + 1) && dier.ccie(n + 1) {
                    self.trigger_alarm(n, cs);
                }
            }
        })
    }

    fn next_period(&self) {
        // let r = regs_gp16();

        // We only modify the period from the timer interrupt, so we know this can't race.
        let period = self.period.load(Ordering::Relaxed) + 1;
        self.period.store(period, Ordering::Relaxed);
        let t = (period as u64) << 15;

        critical_section::with(move |cs| {
            TIMER.dier().modify(move |w| {
                for n in 0..ALARM_COUNT {
                    let alarm = &self.alarms.borrow(cs)[n];
                    let at = alarm.timestamp.get();

                    if at < t + 0xc000 {
                        // just enable it. `set_alarm` has already set the correct CCR val.
                        w.set_ccie(n + 1, true);
                    }
                }
            })
        })
    }

    fn get_alarm<'a>(&'a self, cs: CriticalSection<'a>, alarm: AlarmHandle) -> &'a AlarmState {
        // safety: we're allowed to assume the AlarmState is created by us, and
        // we never create one that's out of bounds.
        unsafe { self.alarms.borrow(cs).get_unchecked(alarm.id() as usize) }
    }

    fn trigger_alarm(&self, n: usize, cs: CriticalSection) {
        let alarm = &self.alarms.borrow(cs)[n];
        alarm.timestamp.set(u64::MAX);

        // Call after clearing alarm, so the callback can set another alarm.

        // safety:
        // - we can ignore the possibility of `f` being unset (null) because of the safety contract of `allocate_alarm`.
        // - other than that we only store valid function pointers into alarm.callback
        let f: fn(*mut ()) = unsafe { mem::transmute(alarm.callback.get()) };
        f(alarm.ctx.get());
    }
}

impl Driver for RtcDriver {
    fn now(&self) -> u64 {
        // let r = regs_gp16();

        let period = self.period.load(Ordering::Relaxed);
        compiler_fence(Ordering::Acquire);
        let counter = TIMER.cnt().read().cnt();
        calc_now(period, counter)
    }

    unsafe fn allocate_alarm(&self) -> Option<AlarmHandle> {
        critical_section::with(|_| {
            let id = self.alarm_count.load(Ordering::Relaxed);
            if id < ALARM_COUNT as u8 {
                self.alarm_count.store(id + 1, Ordering::Relaxed);
                Some(AlarmHandle::new(id))
            } else {
                None
            }
        })
    } 

    fn set_alarm_callback(&self, alarm: AlarmHandle, callback: fn(*mut ()), ctx: *mut ()) {
        critical_section::with(|cs| {
            let alarm = self.get_alarm(cs, alarm);

            alarm.callback.set(callback as *const ());
            alarm.ctx.set(ctx);
        })
    }

    fn set_alarm(&self, alarm: AlarmHandle, timestamp: INT64U) -> bool {
        let n = alarm.id() as usize;
        // by noah：check the timestamp. if timestamp is INT64U::MAX, there is no need to set the alarm
        if timestamp == INT64U::MAX {
<<<<<<< HEAD
            // return true to indicate that there is no need to set the alarm, poll can execute directly\
            // by noah: we can disable the interrupt now
            TIMER.dier().modify(|w| w.set_ccie(n + 1, false));
=======
            // return true to indicate that there is no need to set the alarm, poll can execute directly
            // before return, unset the ccie bit
            critical_section::with(|cs| {
                let n = alarm.id() as usize;
                let alarm = self.get_alarm(cs, alarm);
                alarm.timestamp.set(u64::MAX);
                TIMER.dier().modify(|w| w.set_ccie(n + 1, false));
            });
>>>>>>> fe997e4a
            return true;
        }
        critical_section::with(|cs| {
            let alarm = self.get_alarm(cs, alarm);
            // by noah：for timestamp is INT64U, so I just copy it here
            // when the timestamp is less than the alarm's timestamp, the alarm will be set.
            // if the timestamp is large than the allarm's timestamp, the alarm will not be set.
            // because the allarm's timestamp has been set in the last call of set_alarm
            // by noah：we will check the timestamp outside this func
            // if timestamp<alarm.timestamp.get(){
            alarm.timestamp.set(timestamp);
            let t = self.now();
            if timestamp <= t {
                // If alarm timestamp has passed the alarm will not fire.
                // Disarm the alarm and return `false` to indicate that.
                TIMER.dier().modify(|w| w.set_ccie(n + 1, false));

                alarm.timestamp.set(u64::MAX);

                return false;
            }

            // Write the CCR value regardless of whether we're going to enable it now or not.
            // This way, when we enable it later, the right value is already set.
            TIMER.ccr(n + 1).write(|w| w.set_ccr(timestamp as u16));

            // Enable it if it'll happen soon. Otherwise, `next_period` will enable it.
            let diff = timestamp - t;
            TIMER.dier().modify(|w| w.set_ccie(n + 1, diff < 0xc000));

            // Reevaluate if the alarm timestamp is still in the future
            let t = self.now();
            if timestamp <= t {
                // If alarm timestamp has passed since we set it, we have a race condition and
                // the alarm may or may not have fired.
                // Disarm the alarm and return `false` to indicate that.
                // It is the caller's responsibility to handle this ambiguity.
                TIMER.dier().modify(|w| w.set_ccie(n + 1, false));

                alarm.timestamp.set(u64::MAX);

                return false;
            }
            // }
            // We're confident the alarm will ring in the future.
            // if timestamp > alarm.timestamp, this func will not set the alarm and will return directly
            true
        })
    }
}

/*
*********************************************************************************************************
*                                           var declaration
*********************************************************************************************************
*/

#[allow(clippy::declare_interior_mutable_const)]
const ALARM_STATE_NEW: AlarmState = AlarmState::new();

/// the global RTC driver
pub(crate) static RTC_DRIVER: RtcDriver = RtcDriver {
    period: AtomicU32::new(0),
    alarm_count: AtomicU8::new(0),
    alarms: Mutex::new([ALARM_STATE_NEW; ALARM_COUNT]),
    #[cfg(feature = "low-power")]
    rtc: Mutex::const_new(CriticalSectionRawMutex::new(), Cell::new(None)),
};

/*
*********************************************************************************************************
*                                           auxiliary function
*********************************************************************************************************
*/

// get the Timer instance
// fn regs_gp16() -> TimGp16 {
//     unsafe { TimGp16::from_ptr(TIMER::regs()) }
// }

/// set the rcc of the Timer
pub fn rcc_init() {
    RCC.cr().modify(|v| {
        // disable PLL
        v.set_pllon(DISABLE);
        // disable PLL2S
        v.set_plli2son(DISABLE);
    });
    RCC.pllcfgr().modify(|v| {
        // set PLLM=4
        v.set_pllm(Pllm::DIV4);
        // set PLLN=84
        v.set_plln(Plln::MUL84);
        // set PLLP=2
        v.set_pllp(Pllp::DIV2);
        // set PLLQ=4
        v.set_pllq(Pllq::DIV4);
        // set the HSE as the PLL source
        v.set_pllsrc(Pllsrc::HSE);
    });
    RCC.cfgr().modify(|v| {
        // set the frequency division coefficient of AHB as 1
        v.set_hpre(Hpre::DIV1);
        // set the frequency division coefficient of APB1 as 2
        v.set_ppre1(Ppre::DIV2);
        // set the frequency division coefficient of APB2 as 1
        v.set_ppre2(Ppre::DIV1);
    });
    RCC.cr().modify(|v| {
        // enable the HSE
        v.set_hseon(ENABLE);
        // enable the PLL
        v.set_pllon(ENABLE);
        // enable the PLL2S
        v.set_plli2son(ENABLE);
    });
    // check the state of HSE, PLL, PLL2S
    while !RCC.cr().read().hserdy() || !RCC.cr().read().pllrdy() || !RCC.cr().read().plli2srdy() {}
    // enable FLASH prefetch buffer
    FLASH.acr().modify(|v| v.set_prften(ENABLE));
    // set the wait state of FLASH as 2
    FLASH.acr().modify(|v| v.set_latency(Latency::WS2));
    // set the system clock as PLL
    RCC.cfgr().modify(|v| v.set_sw(Sw::PLL1_P));
    // close the HSI
    RCC.cr().modify(|v| v.set_hsion(DISABLE));
}

fn enable_Timer() {
    #[cfg(feature = "time_driver_tim3")]
    // by noah: in current project, we use Timer 3 as the time driver
    RCC.apb1enr().modify(|v| v.set_tim3en(ENABLE));
    #[cfg(not(feature = "time_driver_tim3"))]
    panic!("the Timer is not surpport. You can add it in Func enable_Timer()");
}

// by noah: here the period is shifted 15 bit because period will be increased when the counter is overflowed or half-overflowed
fn calc_now(period: INT32U, counter: INT16U) -> INT64U {
    ((period as INT64U) << 15) + ((counter as u32 ^ ((period & 1) << 15)) as u64)
}

#[no_mangle]
/// Schedule the given waker to be woken at `at`.
pub fn _embassy_time_schedule_wake(at: u64, waker: &core::task::Waker) {
    let task = waker::task_from_waker(waker);
    let task = task.header();
    unsafe {
        let expires_at = task.expires_at.get();
        task.expires_at.set(expires_at.min(at));
    }
}<|MERGE_RESOLUTION|>--- conflicted
+++ resolved
@@ -315,20 +315,13 @@
         let n = alarm.id() as usize;
         // by noah：check the timestamp. if timestamp is INT64U::MAX, there is no need to set the alarm
         if timestamp == INT64U::MAX {
-<<<<<<< HEAD
-            // return true to indicate that there is no need to set the alarm, poll can execute directly\
-            // by noah: we can disable the interrupt now
-            TIMER.dier().modify(|w| w.set_ccie(n + 1, false));
-=======
             // return true to indicate that there is no need to set the alarm, poll can execute directly
             // before return, unset the ccie bit
             critical_section::with(|cs| {
-                let n = alarm.id() as usize;
                 let alarm = self.get_alarm(cs, alarm);
                 alarm.timestamp.set(u64::MAX);
                 TIMER.dier().modify(|w| w.set_ccie(n + 1, false));
             });
->>>>>>> fe997e4a
             return true;
         }
         critical_section::with(|cs| {
