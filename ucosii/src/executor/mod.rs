//! Raw task storage and pool.

mod run_queue_atomics;
#[cfg_attr(feature = "cortex_m", path = "state_atomics_arm.rs")]
pub mod state;
pub mod waker;
use alloc::string::String;
<<<<<<< HEAD
use core::arch::asm;
use core::borrow::Borrow;
=======
>>>>>>> d62f8e6f
use core::future::Future;
use core::mem;
use core::ops::{Deref, DerefMut};
use core::pin::Pin;
use core::ptr::NonNull;
use core::task::{Context, Poll};

use lazy_static::lazy_static;
// use run_queue_atomics::RunQueue;
use state::State;

pub use self::waker::task_from_waker;
use crate::arena::ARENA;
use crate::cfg::*;
use crate::heap::stack_allocator::{dealloc_stack, OS_STK_REF};
// use spawner::SpawnToken;
use crate::port::*;
use crate::ucosii::*;
use crate::util::{SyncUnsafeCell, UninitCell};

<<<<<<< HEAD
=======

>>>>>>> d62f8e6f
/*
****************************************************************************************************************************************
*                                                             global variables
****************************************************************************************************************************************
*/
// create a global executor
lazy_static! {
<<<<<<< HEAD
/// the global executor will be initialized at os init
pub(crate) static ref GlobalSyncExecutor: SyncUnsafeCell<Option<SyncExecutor>> = SyncUnsafeCell::new(Some(SyncExecutor::new(Pender(0 as *mut ()))));
}
=======
    /// the global executor will be initialized at os init
    pub(crate) static ref mut EXECUTOR: SyncUnsafeCell<Option<SyncExecutor>> = SyncUnsafeCell::new(Some(&SyncExecutor::new(Pender(0 as *mut ()))));
}

>>>>>>> d62f8e6f
/*
****************************************************************************************************************************************
*                                                             type define
****************************************************************************************************************************************
*/

/// the TCB of the task. It contains the task's info
#[allow(unused)]
// we put it in executor crate to use "pub(crate)" to make it can be used in the other mod in order to reduce coupling
pub struct OS_TCB {
    // it maybe None
    OSTCBStkPtr: Option<OS_STK_REF>, /* Pointer to current top of stack                         */
    // Task specific extension. If the OS_TASK_CREATE_EXT_EN feature is not active, it will be None
    #[cfg(feature = "OS_TASK_CREATE_EXT_EN")]
    OSTCBExtInfo: OS_TCB_EXT,

    OSTCBNext: SyncUnsafeCell<Option<OS_TCB_REF>>, /* Pointer to next     TCB in the TCB list                 */
    OSTCBPrev: SyncUnsafeCell<Option<OS_TCB_REF>>, /* Pointer to previous TCB in the TCB list                 */

    // the poll fn that will be called by the executor. In the func, a waker will be create.
    OS_POLL_FN: SyncUnsafeCell<Option<unsafe fn(OS_TCB_REF)>>,

    #[cfg(feature = "OS_EVENT_EN")]
    OSTCBEventPtr: Option<OS_EVENT_REF>, /* Pointer to event control block                */

    #[cfg(any(all(feature = "OS_Q_EN", feature = "OS_MAX_QS"), feature = "OS_MBOX_EN"))]
    OSTCBMsg: PTR, /* Message received from OSMboxPost() or OSQPost()         */

    OSTCBDly: INT32U, /* Nbr ticks to delay task or, timeout waiting for event   */
    OSTCBStat: State, /* Task      status                                        */
    // no need
    // OSTCBStatPend: INT8U, /* Task PEND status                                        */
    OSTCBPrio: INT8U, /* Task priority (0 == highest)                            */

    OSTCBX: INT8U,    /* Bit position in group  corresponding to task priority   */
    OSTCBY: INT8U,    /* Index into ready table corresponding to task priority   */
    OSTCBBitX: INT8U, /* Bit mask to access bit position in ready table          */
    OSTCBBitY: INT8U, /* Bit mask to access bit position in ready group          */

    #[cfg(feature = "OS_TASK_DEL_EN")]
    OSTCBDelReq: INT8U, /* Indicates whether a task needs to delete itself         */

    #[cfg(feature = "OS_TASK_PROFILE_EN")]
    OSTCBCtxSwCtr: INT32U, /* Number of time the task was switched in                 */
    OSTCBCyclesTot: INT32U,           /* Total number of clock cycles the task has been running  */
    OSTCBCyclesStart: INT32U,         /* Snapshot of cycle counter at start of task resumption   */
    OSTCBStkBase: Option<OS_STK_REF>, /* Pointer to the beginning of the task stack              */
    OSTCBStkUsed: INT32U,             /* Number of bytes used from the stack                     */

    #[cfg(feature = "OS_TASK_REG_TBL_SIZE")]
    OSTCBRegTbl: [INT32U; OS_TASK_REG_TBL_SIZE],

    #[cfg(feature = "OS_TASK_NAME_EN")]
    OSTCBTaskName: String,
    // #[cfg(feature="OS_TASK_CREATE_EXT_EN")]
    // OS_TLS OSTCBTLSTbl[OS_TLS_TBL_SIZE];

    // OS_EVENT **OSTCBEventMultiPtr; /* Pointer to multiple  event control blocks               */
    // OS_EVENT *OSTCBEventMultiRdy;  /* Pointer to the first event control block readied        */
    // OS_FLAG_NODE *OSTCBFlagNode; /* Pointer to event flag node                              */

    // OS_FLAGS OSTCBFlagsRdy; /* Event flags that made task ready to run                 */
}

#[cfg(feature = "OS_TASK_CREATE_EXT_EN")]
#[allow(unused)]
pub(crate) struct OS_TCB_EXT {
    OSTCBExtPtr: PTR,                   /* Pointer to user definable data for TCB extension        */
    OSTCBStkBottom: Option<OS_STK_REF>, /* Pointer to bottom of stack                              */
    OSTCBStkSize: INT32U,               /* Size of task stack (in number of stack elements)        */
    OSTCBOpt: INT16U,                   /* Task options as passed by OSTaskCreateExt()             */
    OSTCBId: INT16U,                    /* Task ID (0..65535)                                      */
}

/// the storage of the task. It contains the task's TCB and the future
#[allow(unused)]
pub struct OS_TASK_STORAGE<F: Future + 'static> {
    task_tcb: OS_TCB,
    // this part is invisible to other crate
    // by noah: maybe we need to use raw ptr
    future: UninitCell<F>,
}

/// the ref of the TCB. In other crate only it can be used to access the TCB
#[derive(Clone,Copy)]
#[allow(unused)]
pub struct OS_TCB_REF {
    /// the pointer to the TCB
    pub ptr: Option<NonNull<OS_TCB>>,
}

// /// Raw storage that can hold up to N tasks of the same type.
// ///
// /// This is essentially a `[OS_TASK_STORAGE<F>; N]`.
// #[allow(unused)]
// pub struct TaskPool<F: Future + 'static, const N: usize> {
//     pool: [OS_TASK_STORAGE<F>; N],
// }

// /// by noah：this structure is used to define TaskPool in the global scope with static life time
// pub struct TaskPoolRef {
//     // type-erased `&'static mut TaskPool<F, N>`
//     // Needed because statics can't have generics.
//     ptr: Mutex<RefCell<*mut ()>>,
// }

/// An uninitialized [`OS_TASK_STORAGE`].
#[allow(unused)]
pub struct AvailableTask<F: Future + 'static> {
    task: &'static OS_TASK_STORAGE<F>,
}

/*
****************************************************************************************************************************************
*                                                             implement of structure
****************************************************************************************************************************************
*/

impl OS_TCB {
    // can only be called if the task owns the stack
    fn restore_context_from_stk(&mut self) {
        extern "Rust" {
            fn restore_arch_stk_user(stk: *mut OS_STK);
        }
        if self.OSTCBStkPtr.is_none() {
            return;
        }
        let stk = self.OSTCBStkPtr.as_mut().unwrap().STK_REF.as_ptr();
        unsafe { restore_arch_stk_user(stk) };
    }
}

impl OS_TCB_EXT {
    fn init(&mut self, pext: *mut (), opt: INT16U, id: INT16U) {
        self.OSTCBExtPtr = pext;
        // info about stack is no need to be init here
        // self.OSTCBStkBottom=None;
        // self.OSTCBStkSize=0;
        self.OSTCBOpt = opt;
        self.OSTCBId = id;
    }
}

impl<F: Future + 'static> OS_TASK_STORAGE<F> {
    // const NEW: Self = Self::new();
    /// create a new OS_TASK_STORAGE
    // Take a lazy approach, which means the TCB will be init when call the init func of TCB
    // this func will be used to init the global array
    const fn new() -> Self {
        Self {
            task_tcb: OS_TCB {
                OSTCBStkPtr: None,
                #[cfg(feature = "OS_TASK_CREATE_EXT_EN")]
                OSTCBExtInfo: OS_TCB_EXT {
                    OSTCBExtPtr: 0 as PTR,
                    OSTCBStkBottom: None,
                    OSTCBStkSize: 0,
                    OSTCBOpt: 0,
                    OSTCBId: 0,
                },
                OSTCBNext: SyncUnsafeCell::new(None),
                OSTCBPrev: SyncUnsafeCell::new(None),
                OS_POLL_FN: SyncUnsafeCell::new(None),
                #[cfg(feature = "OS_EVENT_EN")]
                OSTCBEventPtr: None,
                #[cfg(any(all(feature = "OS_Q_EN", feature = "OS_MAX_QS"), feature = "OS_MBOX_EN"))]
                OSTCBMsg: 0 as PTR,
                OSTCBDly: 0,
                OSTCBStat: State::new(),
                // no need
                // OSTCBStatPend: 0,
                OSTCBPrio: 0,
                OSTCBX: 0,
                OSTCBY: 0,
                OSTCBBitX: 0,
                OSTCBBitY: 0,
                #[cfg(feature = "OS_TASK_DEL_EN")]
                OSTCBDelReq: 0,
                #[cfg(feature = "OS_TASK_PROFILE_EN")]
                OSTCBCtxSwCtr: 0,
                OSTCBCyclesTot: 0,
                OSTCBCyclesStart: 0,
                OSTCBStkBase: None,
                OSTCBStkUsed: 0,
                #[cfg(feature = "OS_TASK_REG_TBL_SIZE")]
                OSTCBRegTbl: [0; OS_TASK_REG_TBL_SIZE],
                #[cfg(feature = "OS_TASK_NAME_EN")]
                OSTCBTaskName: String::new(),
            },
            future: UninitCell::uninit(),
        }
    }

    /// init the storage of the task, just like the spawn in Embassy
    //  this func will be called by OS_TASK_CTREATE
    //  just like OSTCBInit in uC/OS, but we don't need the stack ptr
    pub fn init(
        prio: INT8U,
        id: INT16U,
        pext: *mut (),
        opt: INT16U,
        name: String,
        future_func: impl FnOnce() -> F,
    ) -> OS_ERR_STATE {
        // by noah: claim a TaskStorage
        let task_ref = OS_TASK_STORAGE::<F>::claim();

        let this: &mut OS_TASK_STORAGE<F>;
        unsafe {
            this = &mut *(task_ref.as_ptr() as *mut OS_TASK_STORAGE<F>);
            this.task_tcb.OS_POLL_FN.set(Some(OS_TASK_STORAGE::<F>::poll));
            this.future.write_in_place(future_func);
        }
        // set the prio also need to set it in the bitmap
        this.task_tcb.OSTCBPrio = prio;
        this.task_tcb.OSTCBY = prio >> 3;
        this.task_tcb.OSTCBX = prio & 0x07;
        this.task_tcb.OSTCBBitY = 1 << this.task_tcb.OSTCBY;
        this.task_tcb.OSTCBBitX = 1 << this.task_tcb.OSTCBX;
        // set the stat
        if !this.task_tcb.OSTCBStat.spawn() {
            panic!("task with prio {} spawn failed", prio);
        }
        // init ext info
        #[cfg(feature = "OS_TASK_CREATE_EXT_EN")]
        this.task_tcb.OSTCBExtInfo.init(pext, opt, id);
        // add the task to ready queue
        // the operation about the bitmap will be done in the RunQueue
<<<<<<< HEAD
        unsafe { GlobalSyncExecutor.get_unmut().as_ref().unwrap().enqueue(task_ref) };
=======
        unsafe { EXECUTOR.get_unmut().unwrap().enqueue(task_ref); }
>>>>>>> d62f8e6f

        #[cfg(feature = "OS_EVENT_EN")]
        {
            this.task_tcb.OSTCBEventPtr = None;
            #[cfg(feature = "OS_EVENT_MULTI_EN")]
            {
                // this.task_tcb.OSTCBEventMultiPtr
                // this.task_tcb.OSTCBEventMultiPtr
            }
        }
        // #[cfg(all(feature="OS_FLAG_EN",feature="OS_MAX_FLAGS",feature="OS_TASK_DEL_EN"))]
        // this.task_tcb.OSTCBFlagNode=None;
        #[cfg(any(feature = "OS_MBOX_EN", all(feature = "OS_Q_EN", feature = "OS_MAX_QS")))]
        {
            this.task_tcb.OSTCBMsg = 0 as PTR;
        }

        #[cfg(feature = "OS_TASK_NAME_EN")]
        {
            this.task_tcb.OSTCBTaskName = name;
        }

        if OS_TASK_REG_TBL_SIZE > 0 {
            for i in 0..OS_TASK_REG_TBL_SIZE {
                this.task_tcb.OSTCBRegTbl[i] = 0;
            }
        }

        return OS_ERR_STATE::OS_ERR_NONE;
        #[cfg(feature = "OS_CPU_HOOKS_EN")]
        {
            // Call user defined hook
            OSTCBInitHook(ptcb);
            OSTaskCreateHook(ptcb);
        }
        // we don't need to add the TaskRef into OSTCBPrioTbl because we did this in func enqueue
    }

    /// the poll fun called by the executor
    unsafe fn poll(p: OS_TCB_REF) {
        let this = &*(p.as_ptr() as *const OS_TASK_STORAGE<F>);

        let future = Pin::new_unchecked(this.future.as_mut());
        let waker = waker::from_task(p);
        let mut cx = Context::from_waker(&waker);
        match future.poll(&mut cx) {
            Poll::Ready(_) => {
                this.future.drop_in_place();
                this.task_tcb.OSTCBStat.despawn();
            }
            Poll::Pending => {}
        }

        // the compiler is emitting a virtual call for waker drop, but we know
        // it's a noop for our waker.
        mem::forget(waker);
    }

    /// this func will be called to create a new task(TCB)
    // refer to the get of TaskPoolRef in embassy
    fn claim() -> OS_TCB_REF {
        // by noah: for we can create task after OSTaskCreate, so we need a cs
        critical_section::with(|cs| {
            let task_storage = ARENA.alloc::<OS_TASK_STORAGE<F>>(cs);
            // create a new task which is not init
            task_storage.write(OS_TASK_STORAGE::new());
            // by noah：no panic will occurred here because if the Arena is not enough, the program will panic when alloc
            OS_TCB_REF {
                ptr: Some(NonNull::new(task_storage as *mut _ as _).unwrap()),
            }
        })
    }
}

unsafe impl Sync for OS_TCB_REF {}
unsafe impl Send for OS_TCB_REF {}

impl Default for OS_TCB_REF {
    // this func will not be called
    fn default() -> Self {
        // by noah:dangling is used to create a dangling pointer, which is just like the null pointer in C
        OS_TCB_REF {
            ptr: None,
        }
    }
}

// impl deref for OS_TCB_REF
impl Deref for OS_TCB_REF {
    type Target = OS_TCB;
    fn deref(&self) -> &Self::Target {
        unsafe { self.ptr.unwrap().as_ref()}
    }
}

// impl deref for mut OS_TCB_REF
impl DerefMut for OS_TCB_REF {
    fn deref_mut(&mut self) -> &mut Self::Target {
        unsafe { self.ptr.unwrap().as_mut() }
    }
}

impl OS_TCB_REF {
    fn new<F: Future + 'static>(task: &'static OS_TASK_STORAGE<F>) -> Self {
        Self {
            ptr: Some(NonNull::from(task).cast()),
        }
    }

    /// Safety: The pointer must have been obtained with `Task::as_ptr`
    pub(crate) unsafe fn from_ptr(ptr: *const OS_TCB) -> Self {
        Self {
            ptr: Some(NonNull::new_unchecked(ptr as *mut OS_TCB)),
        }
    }

    pub(crate) fn header(self) -> &'static OS_TCB {
        unsafe { self.ptr.unwrap().as_ref() }
    }

    /// The returned pointer is valid for the entire OS_TASK_STORAGE.
    pub(crate) fn as_ptr(self) -> *const OS_TCB {
        self.ptr.unwrap().as_ptr()
    }
}

impl<F: Future + 'static> AvailableTask<F> {}

/*
****************************************************************************************************************************************
*                                                             type define
****************************************************************************************************************************************
*/

/// Wake a task by `TaskRef`.
///
/// You can obtain a `TaskRef` from a `Waker` using [`task_from_waker`].
pub fn wake_task(task: OS_TCB_REF) {

    let header = task.header();
    if header.OSTCBStat.run_enqueue() {
        // We have just marked the task as scheduled, so enqueue it.
        unsafe {
            let executor = GlobalSyncExecutor.get_unmut().as_ref().unwrap_unchecked();
            executor.enqueue(task);
        }
    }
}

#[derive(Clone, Copy)]
pub(crate) struct Pender(*mut ());

unsafe impl Send for Pender {}
unsafe impl Sync for Pender {}

impl Pender {
    pub(crate) fn pend(self) {
        extern "Rust" {
            fn __pender(context: *mut ());
        }
        unsafe { __pender(self.0) };
    }
}

/// The executor for the uC/OS-II RTOS.
pub(crate) struct SyncExecutor {
    // run_queue: RunQueue,
    // the prio tbl stores a relation between the prio and the task_ref
    os_prio_tbl: SyncUnsafeCell<[OS_TCB_REF; OS_LOWEST_PRIO + 1]>,
    // indicate the current running task
    OSPrioCur: SyncUnsafeCell<OS_PRIO>,
    pender: Pender,
    // by liam: add a bitmap to record the status of the task
    #[cfg(feature = "OS_PRIO_LESS_THAN_64")]
    OSRdyGrp: SyncUnsafeCell<u8>,
    #[cfg(feature = "OS_PRIO_LESS_THAN_64")]
    OSRdyTbl: SyncUnsafeCell<[u8; OS_RDY_TBL_SIZE]>,
    #[cfg(feature = "OS_PRIO_LESS_THAN_256")]
    OSRdyGrp: u16,
    #[cfg(feature = "OS_PRIO_LESS_THAN_256")]
    OSRdyTbl: [u16; OS_RDY_TBL_SIZE],
}
impl SyncExecutor {
    /// The global executor for the uC/OS-II RTOS.
    pub(crate) fn new(pender: Pender) -> Self {
        Self {
            os_prio_tbl: SyncUnsafeCell::new([OS_TCB_REF::default(); OS_LOWEST_PRIO + 1]),
            OSPrioCur: SyncUnsafeCell::new(OS_LOWEST_PRIO),
            pender,
            OSRdyGrp: SyncUnsafeCell::new(0),
            OSRdyTbl: SyncUnsafeCell::new([0; OS_RDY_TBL_SIZE]),
        }
    }

    /// Enqueue a task in the task queue
    ///
    /// # Safety
    /// - `task` must be a valid pointer to a spawned task.
    /// - `task` must be set up to run in this executor.
    /// - `task` must NOT be already enqueued (in this executor or another one).
    #[inline(always)]
    unsafe fn enqueue(&self, task: OS_TCB_REF) {
        //according to the priority of the task, we place the task in the right place of os_prio_tbl
        // also we will set the corresponding bit in the OSRdyTbl and OSRdyGrp
        let prio = task.OSTCBPrio as usize;
        let tmp = self.OSRdyGrp.get_mut();
        *tmp = *tmp | task.OSTCBBitY;
        let tmp = self.OSRdyTbl.get_mut();
        tmp[task.OSTCBY as usize] |= task.OSTCBBitX;
        // set the task in the right place of os_prio_tbl
        let tmp = self.os_prio_tbl.get_mut();
        tmp[prio] = task;
    }
    // check by liam: we don't need to spawn, the init of global executor will be set in the os init
    // pub(super) unsafe fn spawn(&'static self, task: OS_TCB_REF) {
    //     SyncExecutor.set(Some(self));

    //     self.enqueue(task);
    // }

    /// since when it was called, there is no task running, we need poll all the task that is ready in bitmap
    pub(crate) unsafe fn poll(&'static self) {
        // find the highest priority task in the ready queue
        let task = critical_section::with(|_| self.find_highrdy_set_cur());
        if task.is_none() {
            return;
        }
        let mut task = task.unwrap();
        if task.OSTCBStat.run_dequeue() {
            // If task is not running, ignore it. This can happen in the following scenario:
            //   - Task gets dequeued, poll starts
            //   - While task is being polled, it gets woken. It gets placed in the queue.
            //   - Task poll finishes, returning done=true
            //   - RUNNING bit is cleared, but the task is already in the queue.

            if task.OSTCBStkPtr.is_none() {
                task.OS_POLL_FN.get().unwrap_unchecked()(task);
            } else {
                // if the task has stack, it's a thread, we need to resume it not poll it
                task.restore_context_from_stk();
            }
        }
        // after the task is done, we need to set the task to unready(in bitmap) and also we need to find the next task to run
        // both of this process should be done in critical section
        loop {
            match critical_section::with(|_| {
                self.set_task_unready(task);
                // after set the task as unready, we need to revoke its stack if it has.
                if task.OSTCBStkPtr.is_some() {
                    dealloc_stack(task.OSTCBStkPtr.as_ref().unwrap());
                }
                // set the task's stack to None
                task.OSTCBStkPtr = None;
                self.find_highrdy_set_cur()
            }) {
                Some(t) => {
                    task = t;
                    if task.OSTCBStat.run_dequeue() {
                        task.OS_POLL_FN.get().unwrap_unchecked()(task);
                    }
                }
                None => {
                    break;
                }
            }
        }
    }
    unsafe fn find_highrdy_set_cur(&self) -> Option<OS_TCB_REF> {
        let tmp = self.OSRdyGrp.get_unmut();
        // if there is no task in the ready queue, return None also set the current running task to the lowest priority
        if *tmp == 0 {
            self.OSPrioCur.set(OS_LOWEST_PRIO);
            return None;
        }
        let prio = tmp.trailing_zeros() as usize;
        let tmp = self.OSRdyTbl.get();
        let prio = prio * 8 + tmp[prio].trailing_zeros() as usize;
        // set the current running task
        self.OSPrioCur.set(prio as OS_PRIO);
        Some(self.os_prio_tbl.get()[prio])
    }
    unsafe fn set_task_unready(&self, task: OS_TCB_REF) {
        // added by liam: we have to make this process in critical section
        // because the bitmap is shared by all the tasks
        critical_section::with(|_| {
            let tmp = self.OSRdyTbl.get_mut();
            tmp[task.OSTCBY as usize] &= !task.OSTCBBitX;
            // when the group is empty, we need to set the corresponding bit in the OSRdyGrp to 0
            if tmp[task.OSTCBY as usize] == 0 {
                let tmp = self.OSRdyGrp.get_mut();
                *tmp &= !task.OSTCBBitY;
            }
        });
    }
    // check if an prio is exiting
    pub fn prio_exist(&self, prio: OS_PRIO) -> bool {
        let tmp: [OS_TCB_REF; OS_LOWEST_PRIO + 1];
        unsafe {
            tmp = self.os_prio_tbl.get();
        }
        tmp[prio as USIZE];
        true
    }
}<|MERGE_RESOLUTION|>--- conflicted
+++ resolved
@@ -5,11 +5,8 @@
 pub mod state;
 pub mod waker;
 use alloc::string::String;
-<<<<<<< HEAD
 use core::arch::asm;
 use core::borrow::Borrow;
-=======
->>>>>>> d62f8e6f
 use core::future::Future;
 use core::mem;
 use core::ops::{Deref, DerefMut};
@@ -30,10 +27,6 @@
 use crate::ucosii::*;
 use crate::util::{SyncUnsafeCell, UninitCell};
 
-<<<<<<< HEAD
-=======
-
->>>>>>> d62f8e6f
 /*
 ****************************************************************************************************************************************
 *                                                             global variables
@@ -41,16 +34,9 @@
 */
 // create a global executor
 lazy_static! {
-<<<<<<< HEAD
 /// the global executor will be initialized at os init
 pub(crate) static ref GlobalSyncExecutor: SyncUnsafeCell<Option<SyncExecutor>> = SyncUnsafeCell::new(Some(SyncExecutor::new(Pender(0 as *mut ()))));
 }
-=======
-    /// the global executor will be initialized at os init
-    pub(crate) static ref mut EXECUTOR: SyncUnsafeCell<Option<SyncExecutor>> = SyncUnsafeCell::new(Some(&SyncExecutor::new(Pender(0 as *mut ()))));
-}
-
->>>>>>> d62f8e6f
 /*
 ****************************************************************************************************************************************
 *                                                             type define
@@ -279,11 +265,7 @@
         this.task_tcb.OSTCBExtInfo.init(pext, opt, id);
         // add the task to ready queue
         // the operation about the bitmap will be done in the RunQueue
-<<<<<<< HEAD
         unsafe { GlobalSyncExecutor.get_unmut().as_ref().unwrap().enqueue(task_ref) };
-=======
-        unsafe { EXECUTOR.get_unmut().unwrap().enqueue(task_ref); }
->>>>>>> d62f8e6f
 
         #[cfg(feature = "OS_EVENT_EN")]
         {
