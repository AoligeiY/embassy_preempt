--- conflicted
+++ resolved
@@ -31,20 +31,9 @@
 */
 // create a global executor
 lazy_static! {
-<<<<<<< HEAD
-    /// the global executor will be initialized at os init
-    pub(crate) static ref Executor: SyncUnsafeCell<Option<SyncExecutor>> = SyncUnsafeCell::new(Some(SyncExecutor::new(Pender(0 as *mut ()))));
-}
-
-// lazy_static! {
-//     /// the global executor will be initialized at os init
-//     pub(crate) static ref Executor: SyncUnsafeCell<Option<SyncExecutor>> = SyncUnsafeCell::new(Some(SyncExecutor::new(Pender(0 as *mut ()))));
-// }
-=======
 /// the global executor will be initialized at os init
     pub(crate) static ref GlobalSyncExecutor: SyncUnsafeCell<Option<SyncExecutor>> = SyncUnsafeCell::new(Some(SyncExecutor::new(Pender(0 as *mut ()))));
 }
->>>>>>> 93bccabc
 /*
 ****************************************************************************************************************************************
 *                                                             type define
@@ -273,15 +262,10 @@
         this.task_tcb.OSTCBExtInfo.init(pext, opt, id);
         // add the task to ready queue
         // the operation about the bitmap will be done in the RunQueue
-<<<<<<< HEAD
-        unsafe { SyncExecutor.get_unmut().unwrap().enqueue(task_ref); }
-
-=======
         // need a cs
         critical_section::with(|_cs|{
             unsafe { GlobalSyncExecutor.get_unmut().as_ref().unwrap().enqueue(task_ref) };
         });
->>>>>>> 93bccabc
         #[cfg(feature = "OS_EVENT_EN")]
         {
             this.task_tcb.OSTCBEventPtr = None;
