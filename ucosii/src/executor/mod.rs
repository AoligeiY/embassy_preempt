--- conflicted
+++ resolved
@@ -279,13 +279,8 @@
         }
     }
 
-<<<<<<< HEAD
-    /// the poll fun called by the exutor
-    unsafe fn poll(p:OS_TCB_REF) {
-=======
     /// the poll fun called by the executor
     unsafe fn poll(p: OS_TCB_REF) {
->>>>>>> acfd6c71
         let this = &*(p.as_ptr() as *const OS_TASK_STORAGE<F>);
 
         let future = Pin::new_unchecked(this.future.as_mut());
