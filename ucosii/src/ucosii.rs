/*
*********************************************************************************************************
*                                              uC/OS-II
*                                        The Real-Time Kernel
*
*                    Copyright 1992-2021 Silicon Laboratories Inc. www.silabs.com
*
*                                 SPDX-License-Identifier: APACHE-2.0
*
*               This software is subject to an open source license and is distributed by
*                Silicon Laboratories Inc. pursuant to the terms of the Apache License,
*                    Version 2.0 available at www.apache.org/licenses/LICENSE-2.0.
*                                    rewrite by liam and noah
*
*********************************************************************************************************
*/

/*
*********************************************************************************************************
* Filename : ucos_ii.rs
* Version  : V0.0.1
*********************************************************************************************************
*/

/*
*********************************************************************************************************
*                                   The mods that ucosii.rs depends on
*********************************************************************************************************
*/

use core::ptr::NonNull;

use crate::port::*;
use crate::cfg::*;
use crate::*;


/*
*********************************************************************************************************
*                                            MISCELLANEOUS
*********************************************************************************************************
*/

const OS_PRIO_SELF: INT32U = 0xFF; /* Indicate SELF priority                      */
const OS_PRIO_MUTEX_CEIL_DIS: INT32U = 0xFF; /* Disable mutex priority ceiling promotion    */

#[cfg(feature = "OS_TASK_STAT_EN")]
const OS_N_SYS_TASKS: INT32U = 2; /* Number of system tasks                      */
#[cfg(not(feature = "OS_TASK_STAT_EN"))]
const OS_N_SYS_TASKS: INT32U = 1;

// lazy_static! {
//     static ref OS_LOWEST_PRIO: INT32U = env!("OS_LOWEST_PRIO").parse().expect("Failed to parse OS_LOWEST_PRIO");
//     static ref OS_TASK_STAT_PRIO: INT32U = *OS_LOWEST_PRIO - 1;
//     static ref OS_TASK_IDLE_PRIO: INT32U = *OS_LOWEST_PRIO;
// }

// by noah：maybe because the lazy_static, the const val can be calculate when it is used for the first time
// maybe use a static val is a good choice.
const OS_TASK_STAT_PRIO: INT32U = OS_LOWEST_PRIO - 1; /* Statistic task priority                     */
const OS_TASK_IDLE_PRIO: INT32U = OS_LOWEST_PRIO; /* IDLE      task priority                     */

#[cfg(feature = "OS_PRIO_LESS_THAN_64")]
const OS_EVENT_TBL_SIZE: USIZE = (OS_LOWEST_PRIO / 8 + 1) as USIZE;  /* Size of event table                         */
#[cfg(feature = "OS_PRIO_LESS_THAN_256")]
const OS_EVENT_TBL_SIZE: INT32U = OS_LOWEST_PRIO / 16 + 1; /* Size of event table                         */

const OS_RDY_TBL_SIZE: USIZE = OS_EVENT_TBL_SIZE; /* Size of ready table                         */

const OS_TASK_IDLE_ID: INT32U = 65535; /* ID numbers for Idle, Stat and Timer tasks   */
const OS_TASK_STAT_ID: INT32U = 65534;
const OS_TASK_TMR_ID: INT32U = 65533;

/*
*********************************************************************************************************
*                                       uC/OS-II VERSION NUMBER
*********************************************************************************************************
*/

#[allow(unused)]
const OS_VERSION: INT32U = 29300; /* Version of uC/OS-II (Vx.yy mult. by 10000)  */

/*
*********************************************************************************************************
*                             TASK STATUS (Bit definition for OSTCBStat)
*********************************************************************************************************
*/

#[allow(unused)]
const OS_STAT_RDY: INT32U = 0x00; /* Ready to run                                            */
#[allow(unused)]
const OS_STAT_SEM: INT32U = 0x01; /* Pending on semaphore                                    */
#[allow(unused)]
const OS_STAT_MBOX: INT32U = 0x02; /* Pending on mailbox                                      */
#[allow(unused)]
const OS_STAT_Q: INT32U = 0x04; /* Pending on queue                                        */
#[allow(unused)]
const OS_STAT_SUSPEND: INT32U = 0x08; /* Task is suspended                                       */
#[allow(unused)]
const OS_STAT_MUTEX: INT32U = 0x10; /* Pending on mutual exclusion semaphore                   */
#[allow(unused)]
const OS_STAT_FLAG: INT32U = 0x20; /* Pending on event flag group                             */
#[allow(unused)]
const OS_STAT_MULTI: INT32U = 0x80; /* Pending on multiple events                              */
#[allow(unused)]
const OS_STAT_PEND_ANY: INT32U = (OS_STAT_SEM | OS_STAT_MBOX | OS_STAT_Q | OS_STAT_MUTEX | OS_STAT_FLAG);

/*
*********************************************************************************************************
*                          TASK PEND STATUS (Status codes for OSTCBStatPend)
*********************************************************************************************************
*/

#[allow(unused)]
const OS_STAT_PEND_OK: INT32U = 0; /* Pending status OK, not pending, or pending complete     */
#[allow(unused)]
const OS_STAT_PEND_TO: INT32U = 1; /* Pending timed out                                       */
#[allow(unused)]
const OS_STAT_PEND_ABORT: INT32U = 2; /* Pending aborted                                         */

/*
*********************************************************************************************************
*                                           OS_EVENT types
*********************************************************************************************************
*/

#[allow(unused)]
const OS_EVENT_TYPE_UNUSED: INT32U = 0;
#[allow(unused)]
const OS_EVENT_TYPE_MBOX: INT32U = 1;
#[allow(unused)]
const OS_EVENT_TYPE_Q: INT32U = 2;
#[allow(unused)]
const OS_EVENT_TYPE_SEM: INT32U = 3;
#[allow(unused)]
const OS_EVENT_TYPE_MUTEX: INT32U = 4;
#[allow(unused)]
const OS_EVENT_TYPE_FLAG: INT32U = 5;
#[allow(unused)]
const OS_TMR_TYPE: INT32U = 100; /* Used to identify Timers ...                             */
/* ... (Must be different value than OS_EVENT_TYPE_xxx)    */

/*
*********************************************************************************************************
*                                             EVENT FLAGS
*********************************************************************************************************
*/

#[allow(unused)]
const OS_FLAG_WAIT_CLR_ALL: INT32U = 0; /* Wait for ALL    the bits specified to be CLR (i.e. 0)   */
#[allow(unused)]
const OS_FLAG_WAIT_CLR_AND: INT32U = 0;

#[allow(unused)]
const OS_FLAG_WAIT_CLR_ANY: INT32U = 1; /* Wait for ANY of the bits specified to be CLR (i.e. 0)   */
#[allow(unused)]
const OS_FLAG_WAIT_CLR_OR: INT32U = 1;

#[allow(unused)]
const OS_FLAG_WAIT_SET_ALL: INT32U = 2; /* Wait for ALL    the bits specified to be SET (i.e. 1)   */
#[allow(unused)]
const OS_FLAG_WAIT_SET_AND: INT32U = 2;

#[allow(unused)]
const OS_FLAG_WAIT_SET_ANY: INT32U = 3; /* Wait for ANY of the bits specified to be SET (i.e. 1)   */
#[allow(unused)]
const OS_FLAG_WAIT_SET_OR: INT32U = 3;

#[allow(unused)]
const OS_FLAG_CONSUME: INT32U = 0x80; /* Consume the flags if condition(s) satisfied             */

#[allow(unused)]
const OS_FLAG_CLR: INT32U = 0;
#[allow(unused)]
const OS_FLAG_SET: INT32U = 1;

/*
*********************************************************************************************************
*                                     Values for OSTickStepState
*
* Note(s): This feature is used by uC/OS-View.
*********************************************************************************************************
*/

/*
*********************************************************************************************************
*      Possible values for 'opt' argument of OSSemDel(), OSMboxDel(), OSQDel() and OSMutexDel()
*********************************************************************************************************
*/

#[allow(unused)]
const OS_DEL_NO_PEND: INT32U = 0;
#[allow(unused)]
const OS_DEL_ALWAYS: INT32U = 1;

/*
*********************************************************************************************************
*                                        OS???Pend() OPTIONS
*
* These #defines are used to establish the options for OS???PendAbort().
*********************************************************************************************************
*/

#[allow(unused)]
const OS_PEND_OPT_NONE: INT32U = 0; /* NO option selected                                      */
#[allow(unused)]
const OS_PEND_OPT_BROADCAST: INT32U = 1; /* Broadcast action to ALL tasks waiting                   */

/*
*********************************************************************************************************
*                                     OS???PostOpt() OPTIONS
*
* These #defines are used to establish the options for OSMboxPostOpt() and OSQPostOpt().
*********************************************************************************************************
*/

#[allow(unused)]
const OS_POST_OPT_NONE: INT32U = 0x00; /* NO option selected                                      */
#[allow(unused)]
const OS_POST_OPT_BROADCAST: INT32U = 0x01; /* Broadcast message to ALL tasks waiting                  */
#[allow(unused)]
const OS_POST_OPT_FRONT: INT32U = 0x02; /* Post to highest priority task waiting                   */
#[allow(unused)]
const OS_POST_OPT_NO_SCHED: INT32U = 0x04; /* Do not call the scheduler if this option is selected    */

/*
*********************************************************************************************************
*                                TASK OPTIONS (see OSTaskCreateExt())
*********************************************************************************************************
*/

const OS_TASK_OPT_NONE: INT32U = 0x0000; /* NO option selected                                      */
const OS_TASK_OPT_STK_CHK: INT32U = 0x0001; /* Enable stack checking for the task                      */
const OS_TASK_OPT_STK_CLR: INT32U = 0x0002; /* Clear the stack when the task is create                 */
const OS_TASK_OPT_SAVE_FP: INT32U = 0x0004; /* Save the contents of any floating-point registers       */
const OS_TASK_OPT_NO_TLS: INT32U = 0x0008; /* Specify that task doesn't needs TLS                     */

/*
*********************************************************************************************************
*                          TIMER OPTIONS (see OSTmrStart() and OSTmrStop())
*********************************************************************************************************
*/

const OS_TMR_OPT_NONE: INT32U = 0; /* No option selected                                      */

const OS_TMR_OPT_ONE_SHOT: INT32U = 1; /* Timer will not automatically restart when it expires    */
const OS_TMR_OPT_PERIODIC: INT32U = 2; /* Timer will     automatically restart when it expires    */

const OS_TMR_OPT_CALLBACK: INT32U = 3; /* OSTmrStop() option to call 'callback' w/ timer arg.     */
const OS_TMR_OPT_CALLBACK_ARG: INT32U = 4; /* OSTmrStop() option to call 'callback' w/ new   arg.     */

/*
*********************************************************************************************************
*                                            TIMER STATES
*********************************************************************************************************
*/

const OS_TMR_STATE_UNUSED: INT32U = 0;
const OS_TMR_STATE_STOPPED: INT32U = 1;
const OS_TMR_STATE_COMPLETED: INT32U = 2;
const OS_TMR_STATE_RUNNING: INT32U = 3;


/*
*********************************************************************************************************
*                                             ERROR CODES
*********************************************************************************************************
*/

#[derive(PartialEq)]
#[repr(align(8))]
/// uC/OS-II error codes
pub enum OS_ERR_STATE {
    /// No error
    OS_ERR_NONE,
    /// The event type is invalid
    OS_ERR_EVENT_TYPE,
    /// The task is pending due to an interrupt service routine (ISR).
    OS_ERR_PEND_ISR,
    /// The pointer to post is NULL
    OS_ERR_POST_NULL_PTR,
    /// The event pointer is NULL
    OS_ERR_PEVENT_NULL,
    /// The post operation was called from an ISR
    OS_ERR_POST_ISR,
    /// The query operation was called from an ISR
    OS_ERR_QUERY_ISR,
    /// The option is invalid
    OS_ERR_INVALID_OPT,
    /// The ID is invalid
    OS_ERR_ID_INVALID,
    /// The pointer to data is NULL
    OS_ERR_PDATA_NULL,

    /// The operation timed out
    OS_ERR_TIMEOUT,
    /// The event name is too long
    OS_ERR_EVENT_NAME_TOO_LONG,
    /// The pointer to name is NULL
    OS_ERR_PNAME_NULL,
    /// The pend operation is locked
    OS_ERR_PEND_LOCKED,
    /// The pend operation was aborted
    OS_ERR_PEND_ABORT,
    /// The delete operation was called from an ISR
    OS_ERR_DEL_ISR,
    /// The create operation was called from an ISR
    OS_ERR_CREATE_ISR,
    /// The get name operation was called from an ISR
    OS_ERR_NAME_GET_ISR,
    /// The set name operation was called from an ISR
    OS_ERR_NAME_SET_ISR,
    /// The create operation is illegal at runtime
    OS_ERR_ILLEGAL_CREATE_RUN_TIME,

    /// The mailbox is full
    OS_ERR_MBOX_FULL,
    /// The delete operation is illegal at runtime
    OS_ERR_ILLEGAL_DEL_RUN_TIME,

    /// The queue is full
    OS_ERR_Q_FULL,
    /// The queue is empty
    OS_ERR_Q_EMPTY,

    /// The priority already exists
    OS_ERR_PRIO_EXIST,
    /// The priority is invalid
    OS_ERR_PRIO,
    /// The priority is invalid
    OS_ERR_PRIO_INVALID,

    /// The scheduler is locked
    OS_ERR_SCHED_LOCKED,
    /// The semaphore overflowed
    OS_ERR_SEM_OVF,

    /// The task create operation was called from an ISR
    OS_ERR_TASK_CREATE_ISR,
    /// The task delete operation failed
    OS_ERR_TASK_DEL,
    /// The task delete operation failed because the task is idle
    OS_ERR_TASK_DEL_IDLE,
    /// The task delete operation was requested
    OS_ERR_TASK_DEL_REQ,
    /// The task delete operation was called from an ISR
    OS_ERR_TASK_DEL_ISR,
    /// The task name is too long
    OS_ERR_TASK_NAME_TOO_LONG,
    /// No more TCBs are available
    OS_ERR_TASK_NO_MORE_TCB,
    /// The task does not exist
    OS_ERR_TASK_NOT_EXIST,
    /// The task is not suspended
    OS_ERR_TASK_NOT_SUSPENDED,
    /// The task option is invalid
    OS_ERR_TASK_OPT,
    /// The task resume priority is invalid
    OS_ERR_TASK_RESUME_PRIO,
    /// The task suspend operation failed because the task is idle
    OS_ERR_TASK_SUSPEND_IDLE,
    /// The task suspend operation failed because the priority is invalid
    OS_ERR_TASK_SUSPEND_PRIO,
    /// The task is waiting
    OS_ERR_TASK_WAITING,

    /// The time is not a delay
    OS_ERR_TIME_NOT_DLY,
    /// The minutes are invalid
    OS_ERR_TIME_INVALID_MINUTES,
    /// The seconds are invalid
    OS_ERR_TIME_INVALID_SECONDS,
    /// The milliseconds are invalid
    OS_ERR_TIME_INVALID_MS,
    /// The delay is zero
    OS_ERR_TIME_ZERO_DLY,
    /// The delay operation was called from an ISR
    OS_ERR_TIME_DLY_ISR,

    /// The memory partition is invalid
    OS_ERR_MEM_INVALID_PART,
    /// The memory block size is invalid
    OS_ERR_MEM_INVALID_BLKS,
    /// The memory size is invalid
    OS_ERR_MEM_INVALID_SIZE,
    /// There are no free memory blocks
    OS_ERR_MEM_NO_FREE_BLKS,
    /// The memory is full
    OS_ERR_MEM_FULL,
    /// The memory partition block is invalid
    OS_ERR_MEM_INVALID_PBLK,
    /// The memory partition memory is invalid
    OS_ERR_MEM_INVALID_PMEM,
    /// The memory partition data is invalid
    OS_ERR_MEM_INVALID_PDATA,
    /// The memory address is invalid
    OS_ERR_MEM_INVALID_ADDR,
    /// The memory name is too long
    OS_ERR_MEM_NAME_TOO_LONG,

    /// The task is not the mutex owner
    OS_ERR_NOT_MUTEX_OWNER,

    /// The flag group is invalid
    OS_ERR_FLAG_INVALID_PGRP,
    /// The flag wait type is invalid
    OS_ERR_FLAG_WAIT_TYPE,
    /// The flag is not ready
    OS_ERR_FLAG_NOT_RDY,
    /// The flag option is invalid
    OS_ERR_FLAG_INVALID_OPT,
    /// The flag group is depleted
    OS_ERR_FLAG_GRP_DEPLETED,
    /// The flag name is too long
    OS_ERR_FLAG_NAME_TOO_LONG,

    /// The PCP is lower than the current PCP
    OS_ERR_PCP_LOWER,

    /// The timer delay is invalid
    OS_ERR_TMR_INVALID_DLY,
    /// The timer period is invalid
    OS_ERR_TMR_INVALID_PERIOD,
    /// The timer option is invalid
    OS_ERR_TMR_INVALID_OPT,
    /// The timer name is invalid
    OS_ERR_TMR_INVALID_NAME,
    /// The timer is not available
    OS_ERR_TMR_NON_AVAIL,
    /// The timer is inactive
    OS_ERR_TMR_INACTIVE,
    /// The timer destination is invalid
    OS_ERR_TMR_INVALID_DEST,
    /// The timer type is invalid
    OS_ERR_TMR_INVALID_TYPE,
    /// The timer is invalid
    OS_ERR_TMR_INVALID,
    /// The timer operation was called from an ISR
    OS_ERR_TMR_ISR,
    /// The timer name is too long
    OS_ERR_TMR_NAME_TOO_LONG,
    /// The timer state is invalid
    OS_ERR_TMR_INVALID_STATE,
    /// The timer is stopped
    OS_ERR_TMR_STOPPED,
    /// The timer has no callback function
    OS_ERR_TMR_NO_CALLBACK,

    /// No more IDs are available
    OS_ERR_NO_MORE_ID_AVAIL,

    /// No more TLS slots are available
    OS_ERR_TLS_NO_MORE_AVAIL,
    /// The TLS ID is invalid
    OS_ERR_TLS_ID_INVALID,
    /// The TLS is not enabled
    OS_ERR_TLS_NOT_EN,
    /// The TLS destructor is already assigned
    OS_ERR_TLS_DESTRUCT_ASSIGNED,
    /// The operating system is not running
    OS_ERR_OS_NOT_RUNNING,
}

/*
*********************************************************************************************************
*                                         OS_PRIO
*********************************************************************************************************
*/

#[cfg(feature = "OS_PRIO_LESS_THAN_64")]
pub type OS_PRIO = INT8U;

#[cfg(feature = "OS_PRIO_LESS_THAN_256")]
pub type OS_PRIO = INT16U;

// if use both of the features, there will be an error
#[cfg(not(any(feature = "OS_PRIO_LESS_THAN_64", feature = "OS_PRIO_LESS_THAN_256")))]
pub type OS_PRIO = INT8U;
// there will be an error if both features is active
#[cfg(all(feature = "OS_PRIO_LESS_THAN_64", feature = "OS_PRIO_LESS_THAN_256"))]
compile_error!("You may not enable both `OS_PRIO_LESS_THAN_64` and `OS_PRIO_LESS_THAN_256` features.");

/*
*********************************************************************************************************
*                                         EVENT CONTROL BLOCK
*********************************************************************************************************
*/

/// the ref of ECB
#[cfg(feature = "OS_EVENT_EN")]
pub struct OS_EVENT_REF {
    ptr: NonNull<OS_EVENT>,
}

/// the value of osevent_ptr, which can be a message or a queue structure
#[cfg(feature = "OS_EVENT_EN")]
pub enum ECBPTR {
    Event(OS_EVENT_REF),
}

// only need to expose to current crate
#[cfg(feature = "OS_EVENT_EN")]
pub(crate) struct OS_EVENT {
    OSEventType: INT8U,         /* Type of event control block (see OS_EVENT_TYPE_xxxx)    */
    OSEventPtr: Option<ECBPTR>, /* Pointer to message or queue structure                   */
    OSEventCnt: INT16U,         /* Semaphore Count (not used if other EVENT type)          */
    OSEventGrp: OS_PRIO,         /* Group corresponding to tasks waiting for event to occur */
    OSEventTbl: [OS_PRIO; OS_EVENT_TBL_SIZE as usize], /* List of tasks waiting for event to occur                */
    #[cfg(feature = "OS_EVENT_NAME_EN")]
    OSEventName: str,    // the name of the event
}

/*
*********************************************************************************************************
*                                      EVENT FLAGS CONTROL BLOCK
*********************************************************************************************************
*/

/*
*********************************************************************************************************
*                                        MESSAGE MAILBOX DATA
*********************************************************************************************************
*/

#[cfg(feature = "OS_MBOX_EN")]
pub struct OS_MBOX_DATA
{
    OSMsg:PTR,                           /* Pointer to message in mailbox                           */
    OSEventTbl:[OS_PRIO;OS_EVENT_TBL_SIZE], /* List of tasks waiting for event to occur                */
    OSEventGrp:OS_PRIO,                    /* Group corresponding to tasks waiting for event to occur */
}

/*
*********************************************************************************************************
*                                  MEMORY PARTITION DATA STRUCTURES
*********************************************************************************************************
*/
#[cfg(all(feature = "OS_MEM_EN", feature = "OS_MAX_MEM_PART_EN"))]
#[derive(Copy,Clone)]
pub struct OS_MEM {
    OSMemAddr: Addr,      /* Pointer to beginning of memory partition              */
    pub OSMemFreeList: Addr,  /* Pointer to list of free memory blocks                 */
    OSMemBlkSize: INT32U, /* Size (in bytes) of each block in the partition        */
    OSMemNBlks: INT32U,   /* Total number of blocks in the partition               */
    OSMemNFree: INT32U,   /* Number of free memory blocks in the partition         */
    #[cfg(feature = "OS_MEM_NAME_EN")]
    OSMemName: str, /* Memory partition name                                */
}
unsafe impl Sync for OS_MEM {}
pub struct OS_MEM_DATA{
    OSAddr:PTR,     /* Ptr to the beginning address of the memory partition    */
    OSFreeList:PTR, /* Ptr to the beginning of the free list of memory blocks  */
    OSBlkSize:INT32U, /* Size (in bytes) of each memory block                    */
    OSNBlks:INT32U,   /* Total number of blocks in the partition                 */
    OSNFree:INT32U,   /* Number of memory blocks free                            */
    OSNUsed:INT32U    /* Number of memory blocks used                            */
}

/*
*********************************************************************************************************
*                                   MUTUAL EXCLUSION SEMAPHORE DATA
*********************************************************************************************************
*/

#[cfg(feature="OS_MUTEX_EN")]
pub struct OS_MUTEX_DATA
{
    OSEventTbl:[OS_PRIO;OS_EVENT_TBL_SIZE], /* List of tasks waiting for event to occur                */
    OSEventGrp:OS_PRIO,                    /* Group corresponding to tasks waiting for event to occur */
    OSValue:BOOLEAN,                       /* Mutex value (OS_FALSE = used, OS_TRUE = available)      */
    OSOwnerPrio:INT8U,                     /* Mutex owner's task priority or 0xFF if no owner         */
    OSMutexPCP:INT8U,                       /* Priority Ceiling Priority or 0xFF if PCP disabled       */
}

/*
*********************************************************************************************************
*                                         MESSAGE QUEUE DATA
*********************************************************************************************************
*/

#[cfg(feature = "OS_Q_EN")]
pub(crate) struct OS_Q
{                        /* QUEUE CONTROL BLOCK                                     */
    osqptr:Option<OS_Q_REF>, /* Link to next queue control block in list of free blocks */
    osqstart:PTR,     /* Ptr to start of queue data. is a second level ptr          */
    osqend:PTR,       /* Ptr to end   of queue data.is a second level ptr            */
    osqin:PTR,        /* Ptr to where next message will be inserted  in   the Q. is a second level ptr*/
    osqout:PTR,       /* Ptr to where next message will be extracted from the Q. is a second level ptr*/
    osqsize:INT16U,      /* Size of queue (maximum number of entries)               */
    osqentries:INT16U,   /* Current number of entries in the queue                  */
}

/// the ref to OS_Q
#[cfg(feature = "OS_Q_EN")]
pub struct OS_Q_REF{
    ptr:NonNull<OS_Q>,
}

#[cfg(feature = "OS_Q_EN")]
pub struct OS_Q_DATA
{
    OSMsg:PTR,                           /* Pointer to next message to be extracted from queue      */
    OSNMsgs:INT16U,                        /* Number of messages in message queue                     */
    OSQSize:INT16U,                        /* Size of message queue                                   */
    OSEventTbl:[OS_PRIO;OS_EVENT_TBL_SIZE], /* List of tasks waiting for event to occur         */
    OSEventGrp:OS_PRIO,                    /* Group corresponding to tasks waiting for event to occur */
}

/*
*********************************************************************************************************
*                                           SEMAPHORE DATA
*********************************************************************************************************
*/

#[cfg(feature="OS_SEM_EN")]
pub struct OS_SEM_DATA
{
    OSCnt:INT16U,                          /* Semaphore count                                         */
    OSEventTbl:[OS_PRIO;OS_EVENT_TBL_SIZE], /* List of tasks waiting for event to occur                */
    OSEventGrp:OS_PRIO,                    /* Group corresponding to tasks waiting for event to occur */
}

/*
*********************************************************************************************************
*                                           TASK STACK DATA
*********************************************************************************************************
*/

#[cfg(feature="OS_TASK_CREATE_EXT_EN")]
pub struct OS_STK_DATA
{
    OSFree:INT32U, /* Number of free entries on the stack                     */
    OSUsed:INT32U, /* Number of entries used on the stack                     */
}

/*
*********************************************************************************************************
*                                         TASK CONTROL BLOCK
*********************************************************************************************************
*/

/// need rewrite to use future
pub(crate) struct OS_TCB
{
    OSTCBStkPtr:OS_STK, /* Pointer to current top of stack                         */
    #[cfg(feature="OS_TASK_CREATE_EXT_EN")]
    OSTCBExtPtr:PTR,      /* Pointer to user definable data for TCB extension        */
    #[cfg(feature="OS_TASK_CREATE_EXT_EN")]
    OSTCBStkBottom:OS_STK, /* Pointer to bottom of stack                              */
    #[cfg(feature="OS_TASK_CREATE_EXT_EN")]
    OSTCBStkSize:INT32U,    /* Size of task stack (in number of stack elements)        */
    #[cfg(feature="OS_TASK_CREATE_EXT_EN")]
    OSTCBOpt:INT16U,        /* Task options as passed by OSTaskCreateExt()             */
    #[cfg(feature="OS_TASK_CREATE_EXT_EN")]
    OSTCBId:INT16U,         /* Task ID (0..65535)                                      */

    OSTCBNext:Option<OS_TCB_REF>, /* Pointer to next     TCB in the TCB list                 */
    OSTCBPrev:Option<OS_TCB_REF>, /* Pointer to previous TCB in the TCB list                 */

    // #[cfg(feature="OS_TASK_CREATE_EXT_EN")]
    // OS_TLS OSTCBTLSTbl[OS_TLS_TBL_SIZE];


    #[cfg(feature="OS_EVENT_EN")]
    OSTCBEventPtr:Option<OS_EVENT_REF>, /* Pointer to           event control block                */

    // OS_EVENT **OSTCBEventMultiPtr; /* Pointer to multiple  event control blocks               */
    // OS_EVENT *OSTCBEventMultiRdy;  /* Pointer to the first event control block readied        */

    #[cfg(any(all(feature = "OS_Q_EN", feature = "OS_MAX_QS"), feature = "OS_MBOX_EN"))]
    OSTCBMsg:PTR, /* Message received from OSMboxPost() or OSQPost()         */

    // OS_FLAG_NODE *OSTCBFlagNode; /* Pointer to event flag node                              */

    // OS_FLAGS OSTCBFlagsRdy; /* Event flags that made task ready to run                 */

    OSTCBDly:INT32U,     /* Nbr ticks to delay task or, timeout waiting for event   */
    // pub(crate) state: State,
    OSTCBStat:INT8U,     /* Task      status                                        */
    OSTCBStatPend:INT8U, /* Task PEND status                                        */
    OSTCBPrio:INT8U,     /* Task priority (0 == highest)                            */

    OSTCBX:INT8U,      /* Bit position in group  corresponding to task priority   */
    OSTCBY:INT8U,      /* Index into ready table corresponding to task priority   */
    OSTCBBitX:OS_PRIO, /* Bit mask to access bit position in ready table          */
    OSTCBBitY:OS_PRIO, /* Bit mask to access bit position in ready group          */

    #[cfg(feature="OS_TASK_DEL_EN")]
    OSTCBDelReq:INT8U,  /* Indicates whether a task needs to delete itself         */

    #[cfg(feature="OS_TASK_PROFILE_EN")]
    OSTCBCtxSwCtr:INT32U,    /* Number of time the task was switched in                 */
    OSTCBCyclesTot:INT32U,   /* Total number of clock cycles the task has been running  */
    OSTCBCyclesStart:INT32U, /* Snapshot of cycle counter at start of task resumption   */
    OSTCBStkBase:OS_STK,    /* Pointer to the beginning of the task stack              */
    OSTCBStkUsed:INT32U,     /* Number of bytes used from the stack                     */

    #[cfg(feature="OS_TASK_REG_TBL_SIZE")]
    OSTCBRegTbl:[INT32U;OS_TASK_REG_TBL_SIZE],
    
    #[cfg(feature="OS_TASK_NAME_EN")]
    OSTCBTaskName: str,
}

<<<<<<< HEAD
// pub(crate) struct TaskHeader {
//     pub(crate) state: State,
//     pub(crate) run_queue_item: RunQueueItem,
//     pub(crate) executor: SyncUnsafeCell<Option<&'static SyncExecutor>>,
//     poll_fn: SyncUnsafeCell<Option<unsafe fn(TaskRef)>>,

//     #[cfg(feature = "integrated-timers")]
//     pub(crate) expires_at: SyncUnsafeCell<u64>,
//     #[cfg(feature = "integrated-timers")]
//     pub(crate) timer_queue_item: timer_queue::TimerQueueItem,
// }

=======
>>>>>>> 3d454838
pub struct OS_TCB_REF{
    ptr:NonNull<OS_TCB>,
}

// pub(crate) struct TaskHeader {
//     pub(crate) state: State,
//     pub(crate) run_queue_item: RunQueueItem,
//     pub(crate) executor: SyncUnsafeCell<Option<&'static SyncExecutor>>,
//     poll_fn: SyncUnsafeCell<Option<unsafe fn(TaskRef)>>,

//     #[cfg(feature = "integrated-timers")]
//     pub(crate) expires_at: SyncUnsafeCell<u64>,
//     #[cfg(feature = "integrated-timers")]
//     pub(crate) timer_queue_item: timer_queue::TimerQueueItem,
// }


/*
*********************************************************************************************************
*                                          TIMER DATA TYPES
*********************************************************************************************************
*/

/*
*********************************************************************************************************
*                                       THREAD LOCAL STORAGE (TLS)
*********************************************************************************************************
*/

/*
*********************************************************************************************************
*                                          GLOBAL VARIABLES
*********************************************************************************************************
*/
#[cfg(all(feature = "OS_MEM_EN", feature = "OS_MAX_MEM_PART_EN"))]
#[allow(non_upper_case_globals)]
/// the free memory partition table list
pub static mut OSMemFreeList: Addr = core::ptr::null_mut(); 
#[cfg(all(feature = "OS_MEM_EN", feature = "OS_MAX_MEM_PART_EN"))]
// const OS_MAX_MEM_PART: INT32U = env!("OS_MAX_MEM_PART").parse::<INT32U>().unwrap();
#[cfg(all(feature = "OS_MEM_EN", feature = "OS_MAX_MEM_PART_EN"))]
#[allow(non_upper_case_globals)]
/// the memory partition table
static OSMemTbl: [OS_MEM; OS_MAX_MEM_PART as usize] = [OS_MEM {
    OSMemAddr: core::ptr::null_mut(),
    OSMemFreeList: core::ptr::null_mut(),
    OSMemNFree: 0,
    OSMemNBlks: 0,
    OSMemBlkSize: 0,
    #[cfg(feature = "OS_MEM_NAME_EN")]
    OSMemName: "",
}; OS_MAX_MEM_PART as usize];
<|MERGE_RESOLUTION|>--- conflicted
+++ resolved
@@ -546,6 +546,7 @@
     #[cfg(feature = "OS_MEM_NAME_EN")]
     OSMemName: str, /* Memory partition name                                */
 }
+
 unsafe impl Sync for OS_MEM {}
 pub struct OS_MEM_DATA{
     OSAddr:PTR,     /* Ptr to the beginning address of the memory partition    */
@@ -702,7 +703,6 @@
     OSTCBTaskName: str,
 }
 
-<<<<<<< HEAD
 // pub(crate) struct TaskHeader {
 //     pub(crate) state: State,
 //     pub(crate) run_queue_item: RunQueueItem,
@@ -715,8 +715,6 @@
 //     pub(crate) timer_queue_item: timer_queue::TimerQueueItem,
 // }
 
-=======
->>>>>>> 3d454838
 pub struct OS_TCB_REF{
     ptr:NonNull<OS_TCB>,
 }
