--- conflicted
+++ resolved
@@ -14,12 +14,7 @@
 pub fn OSTimerInit() {
     RTC_DRIVER.init();
 }
-<<<<<<< HEAD
-
-/// we have to make this delay acting like preemptive delay（like soft interrupt）
-=======
 /// we have to make this delay acting like preemptive delay
->>>>>>> 0b6b4f54
 pub fn OSTimeDly(_ticks: INT32U) {
     unsafe {
         delay_tick(_ticks);
@@ -37,42 +32,6 @@
     // update timer
     let mut next_expire = executor.timer_queue.update(*task);
     if critical_section::with(|_| {
-<<<<<<< HEAD
-        let cur_task = GlobalSyncExecutor.as_ref().unwrap().OSTCBCur.get_mut();
-        let ticks = RTC_DRIVER.now() + _ticks as u64;
-        info!("set the task expire time is {}", ticks);
-        // by noah：just like the POLL
-        unsafe{
-            // first we set the task's expire time
-            cur_task.expires_at.set(ticks);
-            // update the timer queue
-            GlobalSyncExecutor.as_ref().unwrap().timer_queue.update(*cur_task);
-        }
-        // this situation means we should set the alarm
-        if ticks < *GlobalSyncExecutor.as_ref().unwrap().timer_queue.set_time.get_unmut() {
-            if RTC_DRIVER.set_alarm(GlobalSyncExecutor.as_ref().unwrap().alarm, ticks) {
-                unsafe {
-                    GlobalSyncExecutor.as_ref().unwrap().timer_queue.set_time.set(ticks);
-                    GlobalSyncExecutor.as_ref().unwrap().set_task_unready(*cur_task);
-                    cur_task.expires_at.set(ticks);
-                }
-                return true;
-            } else {
-                return false;
-            }
-        }
-        unsafe {
-            // if the tick will not be set into the alarm, we should set the task unready
-            GlobalSyncExecutor.as_ref().unwrap().set_task_unready(*cur_task);
-        };
-        true
-    }) {
-        info!("the interrupt_poll in OSTimeDly");
-        // call the interrupt poll
-        critical_section::with(|_| unsafe { GlobalSyncExecutor.as_ref().unwrap().set_highrdy() });
-        unsafe {
-            GlobalSyncExecutor.as_ref().unwrap().interrupt_poll();
-=======
         if next_expire < *executor.timer_queue.set_time.get_unmut() {
             executor.timer_queue.set_time.set(next_expire);
             true
@@ -98,7 +57,6 @@
             next_expire = unsafe { executor.timer_queue.next_expiration() };
             // by noah：we also need to updater the set_time of the timer_queue
             executor.timer_queue.set_time.set(next_expire);
->>>>>>> 0b6b4f54
         }
     }
     // find the highrdy
