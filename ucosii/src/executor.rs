//! the async scheduler(executor) of rust uC
/*
****************************************************************************************************************************************
*                                                      the scheduler of uC/OS-II
*                                                        code by liam and noah  
****************************************************************************************************************************************
*/

pub mod os_task;
/// the executor's raw module
pub mod raw;
mod spawner;

use core::alloc::Layout;
use core::cell::RefCell;
use core::cell::UnsafeCell;
use core::future::Future;
use core::mem::MaybeUninit;
use core::pin::Pin;
use core::ptr::null_mut;
use core::ptr::NonNull;

use alloc::string::String;
use critical_section::CriticalSection;
use critical_section::Mutex;
use raw::state::State;
use spawner::SpawnToken;

use crate::port::*;
use crate::ucosii::*;
use crate::cfg::*;
use crate::stk_allocator::OS_STK_REF;
use crate::util::SyncUnsafeCell;
use crate::util::UninitCell;

/*
****************************************************************************************************************************************
*                                                             type define  
****************************************************************************************************************************************
*/

/// the TCB of the task. It contains the task's info
#[allow(unused)]
// we put it in executor crate to use "pub(crate)" to make it can be used in the other mod in order to reduce coupling
pub struct OS_TCB{
    // it maybe None
    OSTCBStkPtr:Option<OS_STK_REF>, /* Pointer to current top of stack                         */
    // Task specific extension. If the OS_TASK_CREATE_EXT_EN feature is not active, it will be None
    OSTCBExtInfo:Option<OS_TCB_EXT>, 

    OSTCBNext:Option<OS_TCB_REF>, /* Pointer to next     TCB in the TCB list                 */
    OSTCBPrev:Option<OS_TCB_REF>, /* Pointer to previous TCB in the TCB list                 */

    // the poll fn that will be called by the executor. In the func, a waker will be create.
    OS_POLL_FN:SyncUnsafeCell<Option<unsafe fn(OS_TCB_REF)>>,
    
    #[cfg(feature="OS_EVENT_EN")]
    OSTCBEventPtr:Option<OS_EVENT_REF>, /* Pointer to event control block                */
    
    #[cfg(any(all(feature = "OS_Q_EN", feature = "OS_MAX_QS"), feature = "OS_MBOX_EN"))]
    OSTCBMsg:PTR, /* Message received from OSMboxPost() or OSQPost()         */
    
    OSTCBDly:INT32U,     /* Nbr ticks to delay task or, timeout waiting for event   */
    // change by liam: to change the representation of status of the task
    // OSTCBStat:INT8U,     /* Task      status                                        */
    OSTCBStat: State,
    OSTCBStatPend:INT8U, /* Task PEND status                                        */
    OSTCBPrio:INT8U,     /* Task priority (0 == highest)                            */
    
    OSTCBX:INT8U,      /* Bit position in group  corresponding to task priority   */
    OSTCBY:INT8U,      /* Index into ready table corresponding to task priority   */
    OSTCBBitX:OS_PRIO, /* Bit mask to access bit position in ready table          */
    OSTCBBitY:OS_PRIO, /* Bit mask to access bit position in ready group          */
    
    #[cfg(feature="OS_TASK_DEL_EN")]
    OSTCBDelReq:INT8U,  /* Indicates whether a task needs to delete itself         */
    
    #[cfg(feature="OS_TASK_PROFILE_EN")]
    OSTCBCtxSwCtr:INT32U,    /* Number of time the task was switched in                 */
    OSTCBCyclesTot:INT32U,   /* Total number of clock cycles the task has been running  */
    OSTCBCyclesStart:INT32U, /* Snapshot of cycle counter at start of task resumption   */
    OSTCBStkBase:OS_STK,    /* Pointer to the beginning of the task stack              */
    OSTCBStkUsed:INT32U,     /* Number of bytes used from the stack                     */
    
    #[cfg(feature="OS_TASK_REG_TBL_SIZE")]
    OSTCBRegTbl:[INT32U;OS_TASK_REG_TBL_SIZE],
    
    #[cfg(feature="OS_TASK_NAME_EN")]
    OSTCBTaskName: String,
    // #[cfg(feature="OS_TASK_CREATE_EXT_EN")]
    // OS_TLS OSTCBTLSTbl[OS_TLS_TBL_SIZE];
    
    // OS_EVENT **OSTCBEventMultiPtr; /* Pointer to multiple  event control blocks               */
    // OS_EVENT *OSTCBEventMultiRdy;  /* Pointer to the first event control block readied        */
    // OS_FLAG_NODE *OSTCBFlagNode; /* Pointer to event flag node                              */

    // OS_FLAGS OSTCBFlagsRdy; /* Event flags that made task ready to run                 */
}

#[cfg(feature="OS_TASK_CREATE_EXT_EN")]
#[allow(unused)]
pub(crate) struct OS_TCB_EXT{
    OSTCBExtPtr:PTR,      /* Pointer to user definable data for TCB extension        */
    OSTCBStkBottom:Option<OS_STK_REF>, /* Pointer to bottom of stack                              */
    OSTCBStkSize:INT32U,    /* Size of task stack (in number of stack elements)        */
    OSTCBOpt:INT16U,        /* Task options as passed by OSTaskCreateExt()             */
    OSTCBId:INT16U,         /* Task ID (0..65535)                                      */
}

/// the storage of the task. It contains the task's TCB and the future
#[allow(unused)]
pub struct OS_TASK_STORAGE<F: Future + 'static>{
    task_tcb:OS_TCB,
    // this part is invisible to other crate
    // by noah: maybe we need to use raw ptr
    future:UninitCell<F>,
}

/// the ref of the TCB. In other crate only it can be used to access the TCB
#[derive(Clone, Copy)]
#[allow(unused)]
pub struct OS_TCB_REF{
    /// the pointer to the TCB
    pub ptr:NonNull<OS_TCB>,
}

unsafe impl Sync for OS_TCB_REF{}
unsafe impl Send for OS_TCB_REF{}

/// Raw storage that can hold up to N tasks of the same type.
///
/// This is essentially a `[OS_TASK_STORAGE<F>; N]`.
pub struct TaskPool<F: Future + 'static, const N: usize> {
    pool: [OS_TASK_STORAGE<F>; N],
}

/// by noah：this structure is used to define TaskPool in the global scope with static life time
pub struct TaskPoolRef {
    // type-erased `&'static mut TaskPool<F, N>`
    // Needed because statics can't have generics.
    ptr: Mutex<RefCell<*mut ()>>,
}

/// An uninitialized [`OS_TASK_STORAGE`].
pub struct AvailableTask<F: Future + 'static> {
    task: &'static OS_TASK_STORAGE<F>,
}

struct Arena<const N: usize> {
    buf: UnsafeCell<MaybeUninit<[u8; N]>>,
    ptr: Mutex<RefCell<*mut u8>>,
}

/*
****************************************************************************************************************************************
*                                                             implement of structure  
****************************************************************************************************************************************
*/

impl <F: Future + 'static>OS_TASK_STORAGE<F>{
    const NEW: Self = Self::new();
    /// create a new OS_TASK_STORAGE
    // Take a lazy approach, which means the TCB will be init when call the init func of TCB
    // this func will be used to init the global array
    pub const fn new()->Self{
        Self{
            task_tcb:OS_TCB{
                OSTCBStkPtr:None,
                OSTCBExtInfo:None,
                OSTCBNext:None,
                OSTCBPrev:None,
                OS_POLL_FN:SyncUnsafeCell::new(None),
                #[cfg(feature="OS_EVENT_EN")]
                OSTCBEventPtr:None,
                #[cfg(any(all(feature = "OS_Q_EN", feature = "OS_MAX_QS"), feature = "OS_MBOX_EN"))]
                OSTCBMsg:0 as PTR,
                OSTCBDly:0,
                OSTCBStat:State::new(),
                OSTCBStatPend:0,
                OSTCBPrio:0,
                OSTCBX:0,
                OSTCBY:0,
                OSTCBBitX:0,
                OSTCBBitY:0,
                #[cfg(feature="OS_TASK_DEL_EN")]
                OSTCBDelReq:0,
                #[cfg(feature="OS_TASK_PROFILE_EN")]
                OSTCBCtxSwCtr:0,
                OSTCBCyclesTot:0,
                OSTCBCyclesStart:0,
                OSTCBStkBase:0,
                OSTCBStkUsed:0,
                #[cfg(feature="OS_TASK_REG_TBL_SIZE")]
                OSTCBRegTbl:[0;OS_TASK_REG_TBL_SIZE],
                #[cfg(feature="OS_TASK_NAME_EN")]
                OSTCBTaskName:String::new(),
            },
            future:UninitCell::uninit(),
        }
    }

    /// init the storage of the task, just like the spawn in Embassy
    //  this func will be called by OS_TASK_CTREATE
    pub fn init(&'static self, _future:impl FnOnce() -> F){
        
    }

    /// the poll fun called by the executor
    unsafe fn poll(p: OS_TCB_REF) {
        let this = &*(p.as_ptr() as *const OS_TASK_STORAGE<F>);

        let future = Pin::new_unchecked(this.future.as_mut());
        let waker = waker::from_task(p);
        let mut cx = Context::from_waker(&waker);
        match future.poll(&mut cx) {
            Poll::Ready(_) => {
                this.future.drop_in_place();
                this.raw.state.despawn();

                #[cfg(feature = "integrated-timers")]
                this.raw.expires_at.set(u64::MAX);
            }
            Poll::Pending => {}
        }
    }

    
}

/// by noah: maybe we can impl deref and default for it
impl Default for OS_TCB_REF{
    fn default()->Self{
        // by noah:dangling is used to create a dangling pointer, which is just like the null pointer in C
        OS_TCB_REF{ptr:NonNull::dangling()}
    }
}
impl OS_TCB_REF {
    fn new<F: Future + 'static>(task: &'static OS_TASK_STORAGE<F>) -> Self {
        Self {
            ptr: NonNull::from(task).cast(),
        }
    }

    /// Safety: The pointer must have been obtained with `Task::as_ptr`
    pub(crate) unsafe fn from_ptr(ptr: *const OS_TCB) -> Self {
        Self {
            ptr: NonNull::new_unchecked(ptr as *mut OS_TCB),
        }
    }

    pub(crate) fn header(self) -> &'static OS_TCB {
        unsafe { self.ptr.as_ref() }
    }

    /// The returned pointer is valid for the entire TaskStorage.
    pub(crate) fn as_ptr(self) -> *const OS_TCB {
        self.ptr.as_ptr()
    }
}

/// by noah：we need to impl Send and Sync for TaskPoolRef
unsafe impl Send for TaskPoolRef{}
unsafe impl Sync for TaskPoolRef{}

/// this part is copied from Embassy
impl TaskPoolRef {
    /// new a TaskPoolRef. the ptr is null
    pub const fn new() -> Self {
        Self {
            ptr: Mutex::new(RefCell::new(null_mut())),
        }
    }

    /// Get the pool for this ref, allocating it from the arena the first time.
    ///
    /// safety: for a given TaskPoolRef instance, must always call with the exact
    /// same generic params.
    pub unsafe fn get<F: Future, const N: usize>(&'static self) -> &'static TaskPool<F, N> {
        critical_section::with(|cs| {
            let mut ptr = self.ptr.borrow_ref_mut(cs);
            if ptr.is_null() {
                // by noah：we won't use ARENA.alloc as embassy. We just define a TaskPool
                let pool = ARENA.alloc::<TaskPool<F, N>>(cs);
                pool.write(TaskPool::new());
                *ptr = pool as *mut _ as _;
            }

            unsafe { &*(*ptr as *const _) }
        })
    }
}

impl<F: Future + 'static, const N: usize> TaskPool<F, N> {
    /// Create a new TaskPool, with all tasks in non-spawned state.
    // by noah：this func will be called to init OSTCBTbl by using lazy_static
    pub const fn new() -> Self {
        Self {
            // in uC, "N" will be set as OS_MAX_TASKS + OS_N_SYS_TASKS, which is the number of the TCB
            pool: [OS_TASK_STORAGE::NEW; N],
        }
    }

    fn spawn_impl<T>(&'static self, future: impl FnOnce() -> F) -> SpawnToken<T> {
        match self.pool.iter().find_map(AvailableTask::claim) {
            Some(task) => task.initialize_impl::<T>(future),
            None => SpawnToken::new_failed(),
        }
    }

    // Try to spawn a task in the pool.
    //
    // See [`OS_TASK_STORAGE::spawn()`] for details.
    //
    // This will loop over the pool and spawn the task in the first storage that
    // is currently free. If none is free, a "poisoned" SpawnToken is returned,
    // which will cause [`Spawner::spawn()`](super::Spawner::spawn) to return the error.
    pub fn spawn(&'static self, future: impl FnOnce() -> F) -> SpawnToken<impl Sized> {
        self.spawn_impl::<F>(future)
    }

    // Like spawn(), but allows the task to be send-spawned if the args are Send even if
    // the future is !Send.
    //
    // Not covered by semver guarantees. DO NOT call this directly. Intended to be used
    // by the Embassy macros ONLY.
    //
    // SAFETY: `future` must be a closure of the form `move || my_async_fn(args)`, where `my_async_fn`
    // is an `async fn`, NOT a hand-written `Future`.
    #[doc(hidden)]
    pub unsafe fn _spawn_async_fn<FutFn>(&'static self, future: FutFn) -> SpawnToken<impl Sized>
    where
        FutFn: FnOnce() -> F,
    {
        // See the comment in AvailableTask::__initialize_async_fn for explanation.
        self.spawn_impl::<FutFn>(future)
    }
}

impl<F: Future + 'static> AvailableTask<F> {
    // Try to claim a [`OS_TASK_STORAGE`].
    //
    // This function returns `None` if a task has already been spawned and has not finished running.
    pub fn claim(task: &'static OS_TASK_STORAGE<F>) -> Option<Self> {
        task.task_tcb.OSTCBStat.spawn().then(|| Self { task })
    }

    fn initialize_impl<S>(self, future: impl FnOnce() -> F) -> SpawnToken<S> {
        unsafe {
            self.task.task_tcb.OS_POLL_FN.set(Some(OS_TASK_STORAGE::<F>::poll));
            self.task.future.write_in_place(future);

            let task = OS_TCB_REF::new(self.task);

            SpawnToken::new(task)
        }
    }

    /// Initialize the [`OS_TASK_STORAGE`] to run the given future.
    pub fn initialize(self, future: impl FnOnce() -> F) -> SpawnToken<F> {
        self.initialize_impl::<F>(future)
    }

    // Initialize the [`OS_TASK_STORAGE`] to run the given future.
    //
    // # Safety
    //
    // `future` must be a closure of the form `move || my_async_fn(args)`, where `my_async_fn`
    // is an `async fn`, NOT a hand-written `Future`.
    #[doc(hidden)]
    pub unsafe fn __initialize_async_fn<FutFn>(self, future: impl FnOnce() -> F) -> SpawnToken<FutFn> {
        // When send-spawning a task, we construct the future in this thread, and effectively
        // "send" it to the executor thread by enqueuing it in its queue. Therefore, in theory,
        // send-spawning should require the future `F` to be `Send`.
        //
        // The problem is this is more restrictive than needed. Once the future is executing,
        // it is never sent to another thread. It is only sent when spawning. It should be
        // enough for the task's arguments to be Send. (and in practice it's super easy to
        // accidentally make your futures !Send, for example by holding an `Rc` or a `&RefCell` across an `.await`.)
        //
        // We can do it by sending the task args and constructing the future in the executor thread
        // on first poll. However, this cannot be done in-place, so it'll waste stack space for a copy
        // of the args.
        //
        // Luckily, an `async fn` future contains just the args when freshly constructed. So, if the
        // args are Send, it's OK to send a !Send future, as long as we do it before first polling it.
        //
        // (Note: this is how the generators are implemented today, it's not officially guaranteed yet,
        // but it's possible it'll be guaranteed in the future. See zulip thread:
        // https://rust-lang.zulipchat.com/#narrow/stream/187312-wg-async/topic/.22only.20before.20poll.22.20Send.20futures )
        //
        // The `FutFn` captures all the args, so if it's Send, the task can be send-spawned.
        // This is why we return `SpawnToken<FutFn>` below.
        //
        // This ONLY holds for `async fn` futures. The other `spawn` methods can be called directly
        // by the user, with arbitrary hand-implemented futures. This is why these return `SpawnToken<F>`.
        self.initialize_impl::<FutFn>(future)
    }
}

unsafe impl<const N: usize> Sync for Arena<N> {}
unsafe impl<const N: usize> Send for Arena<N> {}

impl<const N: usize> Arena<N> {
    const fn new() -> Self {
        Self {
            buf: UnsafeCell::new(MaybeUninit::uninit()),
            ptr: Mutex::new(RefCell::new(null_mut())),
        }
    }

    fn alloc<T>(&'static self, cs: CriticalSection) -> &'static mut MaybeUninit<T> {
        let layout = Layout::new::<T>();

        let start = self.buf.get().cast::<u8>();
        let end = unsafe { start.add(N) };

        let mut ptr = self.ptr.borrow_ref_mut(cs);
        if ptr.is_null() {
            *ptr = self.buf.get().cast::<u8>();
        }

        let bytes_left = (end as usize) - (*ptr as usize);
        let align_offset = (*ptr as usize).next_multiple_of(layout.align()) - (*ptr as usize);

        if align_offset + layout.size() > bytes_left {
            panic!("task arena is full. You must increase the arena size, see the documentation for details: https://docs.embassy.dev/embassy-executor/");
        }

        let res = unsafe { ptr.add(align_offset) };
        let ptr = unsafe { ptr.add(align_offset + layout.size()) };

        *(self.ptr.borrow_ref_mut(cs)) = ptr;

        unsafe { &mut *(res as *mut MaybeUninit<T>) }
    }
}

/*
*********************************************************************************************************
*                                            Static Var 
*********************************************************************************************************
*/

<<<<<<< HEAD
/// Every TCB(here, we store OS_TASK_STORAGE) will be stored here.
static ARENA: Arena<{ OS_MAX_TASKS + OS_N_SYS_TASKS}> = Arena::new();
=======
/// Every TCB(here, we store TaskStorage) will be stored here.
static ARENA: Arena<{ (OS_MAX_TASKS + OS_N_SYS_TASKS)*}> = Arena::new();
>>>>>>> 3ed5a9c8
<|MERGE_RESOLUTION|>--- conflicted
+++ resolved
@@ -441,10 +441,5 @@
 *********************************************************************************************************
 */
 
-<<<<<<< HEAD
-/// Every TCB(here, we store OS_TASK_STORAGE) will be stored here.
-static ARENA: Arena<{ OS_MAX_TASKS + OS_N_SYS_TASKS}> = Arena::new();
-=======
 /// Every TCB(here, we store TaskStorage) will be stored here.
-static ARENA: Arena<{ (OS_MAX_TASKS + OS_N_SYS_TASKS)*}> = Arena::new();
->>>>>>> 3ed5a9c8
+static ARENA: Arena<{ (OS_MAX_TASKS + OS_N_SYS_TASKS)*}> = Arena::new();