//! the async scheduler(executor) of rust uC
/*
****************************************************************************************************************************************
*                                                      the scheduler of uC/OS-II
*                                                        code by liam and noah  
****************************************************************************************************************************************
*/

pub mod os_task;
/// the executor's raw module
pub mod raw;
mod spawner;

use core::alloc::Layout;
use core::cell::RefCell;
use core::cell::UnsafeCell;
use core::future::Future;
use core::mem::MaybeUninit;
use core::ptr::null_mut;
use core::ptr::NonNull;

use alloc::string::String;
use critical_section::CriticalSection;
use critical_section::Mutex;
use spawner::SpawnToken;

use crate::port::*;
use crate::ucosii::*;
use crate::cfg::*;
use crate::stk_allocator::OS_STK_REF;
use crate::util::SyncUnsafeCell;
use crate::util::UninitCell;

/*
****************************************************************************************************************************************
*                                                             type define  
****************************************************************************************************************************************
*/

/// the TCB of the task. It contains the task's info
#[allow(unused)]
// we put it in executor crate to use "pub(crate)" to make it can be used in the other mod in order to reduce coupling
pub struct OS_TCB{
    // it maybe None
    OSTCBStkPtr:Option<OS_STK_REF>, /* Pointer to current top of stack                         */
    // Task specific extension. If the OS_TASK_CREATE_EXT_EN feature is not active, it will be None
    OSTCBExtInfo:Option<OS_TCB_EXT>, 

    OSTCBNext:Option<OS_TCB_REF>, /* Pointer to next     TCB in the TCB list                 */
    OSTCBPrev:Option<OS_TCB_REF>, /* Pointer to previous TCB in the TCB list                 */

    // the poll fn that will be called by the executor. In the func, a waker will be create.
    OS_POLL_FN:SyncUnsafeCell<Option<unsafe fn(OS_TCB_REF)>>,
    
    #[cfg(feature="OS_EVENT_EN")]
    OSTCBEventPtr:Option<OS_EVENT_REF>, /* Pointer to event control block                */
    
    #[cfg(any(all(feature = "OS_Q_EN", feature = "OS_MAX_QS"), feature = "OS_MBOX_EN"))]
    OSTCBMsg:PTR, /* Message received from OSMboxPost() or OSQPost()         */
    
    OSTCBDly:INT32U,     /* Nbr ticks to delay task or, timeout waiting for event   */
    OSTCBStat:INT8U,     /* Task      status                                        */
    OSTCBStatPend:INT8U, /* Task PEND status                                        */
    OSTCBPrio:INT8U,     /* Task priority (0 == highest)                            */
    
    OSTCBX:INT8U,      /* Bit position in group  corresponding to task priority   */
    OSTCBY:INT8U,      /* Index into ready table corresponding to task priority   */
    OSTCBBitX:OS_PRIO, /* Bit mask to access bit position in ready table          */
    OSTCBBitY:OS_PRIO, /* Bit mask to access bit position in ready group          */
    
    #[cfg(feature="OS_TASK_DEL_EN")]
    OSTCBDelReq:INT8U,  /* Indicates whether a task needs to delete itself         */
    
    #[cfg(feature="OS_TASK_PROFILE_EN")]
    OSTCBCtxSwCtr:INT32U,    /* Number of time the task was switched in                 */
    OSTCBCyclesTot:INT32U,   /* Total number of clock cycles the task has been running  */
    OSTCBCyclesStart:INT32U, /* Snapshot of cycle counter at start of task resumption   */
    OSTCBStkBase:OS_STK,    /* Pointer to the beginning of the task stack              */
    OSTCBStkUsed:INT32U,     /* Number of bytes used from the stack                     */
    
    #[cfg(feature="OS_TASK_REG_TBL_SIZE")]
    OSTCBRegTbl:[INT32U;OS_TASK_REG_TBL_SIZE],
    
    #[cfg(feature="OS_TASK_NAME_EN")]
    OSTCBTaskName: String,
    // #[cfg(feature="OS_TASK_CREATE_EXT_EN")]
    // OS_TLS OSTCBTLSTbl[OS_TLS_TBL_SIZE];
    
    // OS_EVENT **OSTCBEventMultiPtr; /* Pointer to multiple  event control blocks               */
    // OS_EVENT *OSTCBEventMultiRdy;  /* Pointer to the first event control block readied        */
    // OS_FLAG_NODE *OSTCBFlagNode; /* Pointer to event flag node                              */

    // OS_FLAGS OSTCBFlagsRdy; /* Event flags that made task ready to run                 */
}

#[cfg(feature="OS_TASK_CREATE_EXT_EN")]
#[allow(unused)]
pub(crate) struct OS_TCB_EXT{
    OSTCBExtPtr:PTR,      /* Pointer to user definable data for TCB extension        */
    OSTCBStkBottom:Option<OS_STK_REF>, /* Pointer to bottom of stack                              */
    OSTCBStkSize:INT32U,    /* Size of task stack (in number of stack elements)        */
    OSTCBOpt:INT16U,        /* Task options as passed by OSTaskCreateExt()             */
    OSTCBId:INT16U,         /* Task ID (0..65535)                                      */
}

/// the storage of the task. It contains the task's TCB and the future
#[allow(unused)]
pub struct OS_TASK_STORAGE<F: Future + 'static>{
    task_tcb:OS_TCB,
    // this part is invisible to other crate
    future:UninitCell<F>,
}

/// the ref of the TCB. In other crate only it can be used to access the TCB
#[derive(Clone, Copy)]
#[allow(unused)]
pub struct OS_TCB_REF{
    /// the pointer to the TCB
    pub ptr:NonNull<OS_TCB>,
}

unsafe impl Sync for OS_TCB_REF{}
unsafe impl Send for OS_TCB_REF{}

/// Raw storage that can hold up to N tasks of the same type.
///
/// This is essentially a `[OS_TASK_STORAGE<F>; N]`.
pub struct TaskPool<F: Future + 'static, const N: usize> {
    pool: [OS_TASK_STORAGE<F>; N],
}

/// by noah：this structure is used to define TaskPool in the global scope with static life time
pub struct TaskPoolRef {
    // type-erased `&'static mut TaskPool<F, N>`
    // Needed because statics can't have generics.
    ptr: Mutex<RefCell<*mut ()>>,
}

/// An uninitialized [`OS_TASK_STORAGE`].
pub struct AvailableTask<F: Future + 'static> {
    task: &'static OS_TASK_STORAGE<F>,
}

struct Arena<const N: usize> {
    buf: UnsafeCell<MaybeUninit<[u8; N]>>,
    ptr: Mutex<RefCell<*mut u8>>,
}

/*
****************************************************************************************************************************************
*                                                             implement of structure  
****************************************************************************************************************************************
*/

impl <F: Future + 'static>OS_TASK_STORAGE<F>{
    const NEW: Self = Self::new();
    /// create a new OS_TASK_STORAGE
    // Take a lazy approach, which means the TCB will be init when call the init func of TCB
    // this func will be used to init the global array
    pub const fn new()->Self{
        Self{
            task_tcb:OS_TCB{
                OSTCBStkPtr:None,
                OSTCBExtInfo:None,
                OSTCBNext:None,
                OSTCBPrev:None,
                OS_POLL_FN:SyncUnsafeCell::new(None),
                #[cfg(feature="OS_EVENT_EN")]
                OSTCBEventPtr:None,
                #[cfg(any(all(feature = "OS_Q_EN", feature = "OS_MAX_QS"), feature = "OS_MBOX_EN"))]
                OSTCBMsg:0 as PTR,
                OSTCBDly:0,
                OSTCBStat:0,
                OSTCBStatPend:0,
                OSTCBPrio:0,
                OSTCBX:0,
                OSTCBY:0,
                OSTCBBitX:0,
                OSTCBBitY:0,
                #[cfg(feature="OS_TASK_DEL_EN")]
                OSTCBDelReq:0,
                #[cfg(feature="OS_TASK_PROFILE_EN")]
                OSTCBCtxSwCtr:0,
                OSTCBCyclesTot:0,
                OSTCBCyclesStart:0,
                OSTCBStkBase:0,
                OSTCBStkUsed:0,
                #[cfg(feature="OS_TASK_REG_TBL_SIZE")]
                OSTCBRegTbl:[0;OS_TASK_REG_TBL_SIZE],
                #[cfg(feature="OS_TASK_NAME_EN")]
                OSTCBTaskName:String::new(),
            },
            future:UninitCell::uninit(),
        }
    }

    /// init the storage of the task, just like the spawn in Embassy
    //  this func will be called by OS_TASK_CTREATE
    pub fn init(&'static self, _future:impl FnOnce() -> F){
        
    }

    /// the poll fun called by the executor
    pub fn poll(){

    }
    
}

/// by noah: maybe we can impl deref and default for it
impl Default for OS_TCB_REF{
    fn default()->Self{
        // by noah:dangling is used to create a dangling pointer, which is just like the null pointer in C
        OS_TCB_REF{ptr:NonNull::dangling()}
    }
}

/// by noah：we need to impl Send and Sync for TaskPoolRef
unsafe impl Send for TaskPoolRef{}
unsafe impl Sync for TaskPoolRef{}

/// this part is copied from Embassy
impl TaskPoolRef {
    /// new a TaskPoolRef. the ptr is null
    pub const fn new() -> Self {
        Self {
            ptr: Mutex::new(RefCell::new(null_mut())),
        }
    }

    /// Get the pool for this ref, allocating it from the arena the first time.
    ///
    /// safety: for a given TaskPoolRef instance, must always call with the exact
    /// same generic params.
    pub unsafe fn get<F: Future, const N: usize>(&'static self) -> &'static TaskPool<F, N> {
        critical_section::with(|cs| {
            let mut ptr = self.ptr.borrow_ref_mut(cs);
            if ptr.is_null() {
                // by noah：we won't use ARENA.alloc as embassy. We just define a TaskPool
                let pool = ARENA.alloc::<TaskPool<F, N>>(cs);
                pool.write(TaskPool::new());
                *ptr = pool as *mut _ as _;
            }

            unsafe { &*(*ptr as *const _) }
        })
    }
}

impl<F: Future + 'static, const N: usize> TaskPool<F, N> {
    /// Create a new TaskPool, with all tasks in non-spawned state.
    // by noah：this func will be called to init OSTCBTbl by using lazy_static
    pub const fn new() -> Self {
        Self {
            // in uC, "N" will be set as OS_MAX_TASKS + OS_N_SYS_TASKS, which is the number of the TCB
            pool: [OS_TASK_STORAGE::NEW; N],
        }
    }

    fn spawn_impl<T>(&'static self, future: impl FnOnce() -> F) -> SpawnToken<T> {
        match self.pool.iter().find_map(AvailableTask::claim) {
            Some(task) => task.initialize_impl::<T>(future),
            None => SpawnToken::new_failed(),
        }
    }

    // Try to spawn a task in the pool.
    //
    // See [`OS_TASK_STORAGE::spawn()`] for details.
    //
    // This will loop over the pool and spawn the task in the first storage that
    // is currently free. If none is free, a "poisoned" SpawnToken is returned,
    // which will cause [`Spawner::spawn()`](super::Spawner::spawn) to return the error.
    pub fn spawn(&'static self, future: impl FnOnce() -> F) -> SpawnToken<impl Sized> {
        self.spawn_impl::<F>(future)
    }

    // Like spawn(), but allows the task to be send-spawned if the args are Send even if
    // the future is !Send.
    //
    // Not covered by semver guarantees. DO NOT call this directly. Intended to be used
    // by the Embassy macros ONLY.
    //
    // SAFETY: `future` must be a closure of the form `move || my_async_fn(args)`, where `my_async_fn`
    // is an `async fn`, NOT a hand-written `Future`.
    #[doc(hidden)]
    pub unsafe fn _spawn_async_fn<FutFn>(&'static self, future: FutFn) -> SpawnToken<impl Sized>
    where
        FutFn: FnOnce() -> F,
    {
        // See the comment in AvailableTask::__initialize_async_fn for explanation.
        self.spawn_impl::<FutFn>(future)
    }
}

impl<F: Future + 'static> AvailableTask<F> {
    // Try to claim a [`TaskStorage`].
    //
    // This function returns `None` if a task has already been spawned and has not finished running.
    pub fn claim(task: &'static OS_TASK_STORAGE<F>) -> Option<Self> {
        task.raw.state.spawn().then(|| Self { task })
    }

    fn initialize_impl<S>(self, future: impl FnOnce() -> F) -> SpawnToken<S> {
        unsafe {
            self.task.raw.poll_fn.set(Some(OS_TASK_STORAGE::<F>::poll));
            self.task.future.write_in_place(future);

            let task = OS_TCB_REF::new(self.task);

            SpawnToken::new(task)
        }
    }

    /// Initialize the [`TaskStorage`] to run the given future.
    pub fn initialize(self, future: impl FnOnce() -> F) -> SpawnToken<F> {
        self.initialize_impl::<F>(future)
    }

    // Initialize the [`TaskStorage`] to run the given future.
    //
    // # Safety
    //
    // `future` must be a closure of the form `move || my_async_fn(args)`, where `my_async_fn`
    // is an `async fn`, NOT a hand-written `Future`.
    #[doc(hidden)]
    pub unsafe fn __initialize_async_fn<FutFn>(self, future: impl FnOnce() -> F) -> SpawnToken<FutFn> {
        // When send-spawning a task, we construct the future in this thread, and effectively
        // "send" it to the executor thread by enqueuing it in its queue. Therefore, in theory,
        // send-spawning should require the future `F` to be `Send`.
        //
        // The problem is this is more restrictive than needed. Once the future is executing,
        // it is never sent to another thread. It is only sent when spawning. It should be
        // enough for the task's arguments to be Send. (and in practice it's super easy to
        // accidentally make your futures !Send, for example by holding an `Rc` or a `&RefCell` across an `.await`.)
        //
        // We can do it by sending the task args and constructing the future in the executor thread
        // on first poll. However, this cannot be done in-place, so it'll waste stack space for a copy
        // of the args.
        //
        // Luckily, an `async fn` future contains just the args when freshly constructed. So, if the
        // args are Send, it's OK to send a !Send future, as long as we do it before first polling it.
        //
        // (Note: this is how the generators are implemented today, it's not officially guaranteed yet,
        // but it's possible it'll be guaranteed in the future. See zulip thread:
        // https://rust-lang.zulipchat.com/#narrow/stream/187312-wg-async/topic/.22only.20before.20poll.22.20Send.20futures )
        //
        // The `FutFn` captures all the args, so if it's Send, the task can be send-spawned.
        // This is why we return `SpawnToken<FutFn>` below.
        //
        // This ONLY holds for `async fn` futures. The other `spawn` methods can be called directly
        // by the user, with arbitrary hand-implemented futures. This is why these return `SpawnToken<F>`.
        self.initialize_impl::<FutFn>(future)
    }
}

unsafe impl<const N: usize> Sync for Arena<N> {}
unsafe impl<const N: usize> Send for Arena<N> {}

impl<const N: usize> Arena<N> {
    const fn new() -> Self {
        Self {
            buf: UnsafeCell::new(MaybeUninit::uninit()),
            ptr: Mutex::new(RefCell::new(null_mut())),
        }
    }

    fn alloc<T>(&'static self, cs: CriticalSection) -> &'static mut MaybeUninit<T> {
        let layout = Layout::new::<T>();

        let start = self.buf.get().cast::<u8>();
        let end = unsafe { start.add(N) };

        let mut ptr = self.ptr.borrow_ref_mut(cs);
        if ptr.is_null() {
            *ptr = self.buf.get().cast::<u8>();
        }

        let bytes_left = (end as usize) - (*ptr as usize);
        let align_offset = (*ptr as usize).next_multiple_of(layout.align()) - (*ptr as usize);

        if align_offset + layout.size() > bytes_left {
            panic!("task arena is full. You must increase the arena size, see the documentation for details: https://docs.embassy.dev/embassy-executor/");
        }

        let res = unsafe { ptr.add(align_offset) };
        let ptr = unsafe { ptr.add(align_offset + layout.size()) };

        *(self.ptr.borrow_ref_mut(cs)) = ptr;

        unsafe { &mut *(res as *mut MaybeUninit<T>) }
    }
}

/*
*********************************************************************************************************
*                                            Static Var 
*********************************************************************************************************
*/

/// Every TCB(here, we store TaskStorage) will be stored here.
<<<<<<< HEAD
static ARENA: Arena<{ OS_MAX_TASKS + OS_N_SYS_TASKS}> = Arena::new();
=======
static ARENA: Arena<{ (OS_MAX_TASKS + OS_N_SYS_TASKS) * core::mem::size_of::<OS_TASK_STORAGE>()}> = Arena::new();
>>>>>>> 5c999051
<|MERGE_RESOLUTION|>--- conflicted
+++ resolved
@@ -399,8 +399,4 @@
 */
 
 /// Every TCB(here, we store TaskStorage) will be stored here.
-<<<<<<< HEAD
-static ARENA: Arena<{ OS_MAX_TASKS + OS_N_SYS_TASKS}> = Arena::new();
-=======
-static ARENA: Arena<{ (OS_MAX_TASKS + OS_N_SYS_TASKS) * core::mem::size_of::<OS_TASK_STORAGE>()}> = Arena::new();
->>>>>>> 5c999051
+static ARENA: Arena<{ OS_MAX_TASKS + OS_N_SYS_TASKS}> = Arena::new();