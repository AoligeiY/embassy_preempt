pub mod config;

use crate::port::*;
<<<<<<< HEAD

pub const OS_LOWEST_PRIO:INT32U = 63;
pub const OS_TASK_REG_TBL_SIZE:USIZE=1;
pub const OS_MAX_MEM_PART:USIZE=5;
=======
pub const OS_LOWEST_PRIO: INT32U = 63;
pub const OS_TASK_REG_TBL_SIZE: USIZE = 1;
pub const OS_MAX_MEM_PART: USIZE = 5;
>>>>>>> 4c8ba2c5
<|MERGE_RESOLUTION|>--- conflicted
+++ resolved
@@ -1,13 +1,6 @@
 pub mod config;
 
 use crate::port::*;
-<<<<<<< HEAD
-
-pub const OS_LOWEST_PRIO:INT32U = 63;
-pub const OS_TASK_REG_TBL_SIZE:USIZE=1;
-pub const OS_MAX_MEM_PART:USIZE=5;
-=======
 pub const OS_LOWEST_PRIO: INT32U = 63;
 pub const OS_TASK_REG_TBL_SIZE: USIZE = 1;
-pub const OS_MAX_MEM_PART: USIZE = 5;
->>>>>>> 4c8ba2c5
+pub const OS_MAX_MEM_PART: USIZE = 5;