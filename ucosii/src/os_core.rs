/*
*********************************************************************************************************
*                                              uC/OS-II
*                                        The Real-Time Kernel
*
*                    Copyright 1992-2021 Silicon Laboratories Inc. www.silabs.com
*
*                                 SPDX-License-Identifier: APACHE-2.0
*
*               This software is subject to an open source license and is distributed by
*                Silicon Laboratories Inc. pursuant to the terms of the Apache License,
*                    Version 2.0 available at www.apache.org/licenses/LICENSE-2.0.
*                                     rewrite by liam and noah
*
*********************************************************************************************************
*/

/*
*********************************************************************************************************
*
*                                            CORE FUNCTIONS
*
* Filename : os_core.rs
* Version  : V2.93.01
*********************************************************************************************************
*/

/*
*********************************************************************************************************
*                                 The mods that os_core.rs depends on
*********************************************************************************************************
*/

use core::sync::atomic::Ordering;

// use critical_section::Mutex;
// use core::cell::RefCell;
use os_cpu::*;

use crate::{executor::GlobalSyncExecutor, heap::stack_allocator::init_stack_allocator};
// use crate::os_q::OS_QInit;
use crate::port::*;
#[cfg(feature = "OS_TASK_REG_TBL_SIZE")]
use crate::ucosii::OSTaskRegNextAvailID;
use crate::ucosii::{OSCtxSwCtr, OSIdleCtr, OSIntNesting, OSLockNesting, OSRunning, OSTaskCtr, OSTime};

/*
*********************************************************************************************************
*                                      PRIORITY RESOLUTION TABLE
*
* Note: Index into table is bit pattern to resolve highest priority
*       Indexed value corresponds to highest priority bit position (i.e. 0..7)
*********************************************************************************************************
*/

#[allow(unused)]
const OSUnMapTbl: [INT8U; 256] = [
    0, 0, 1, 0, 2, 0, 1, 0, 3, 0, 1, 0, 2, 0, 1, 0, /* 0x00 to 0x0F                   */
    4, 0, 1, 0, 2, 0, 1, 0, 3, 0, 1, 0, 2, 0, 1, 0, /* 0x10 to 0x1F                   */
    5, 0, 1, 0, 2, 0, 1, 0, 3, 0, 1, 0, 2, 0, 1, 0, /* 0x20 to 0x2F                   */
    4, 0, 1, 0, 2, 0, 1, 0, 3, 0, 1, 0, 2, 0, 1, 0, /* 0x30 to 0x3F                   */
    6, 0, 1, 0, 2, 0, 1, 0, 3, 0, 1, 0, 2, 0, 1, 0, /* 0x40 to 0x4F                   */
    4, 0, 1, 0, 2, 0, 1, 0, 3, 0, 1, 0, 2, 0, 1, 0, /* 0x50 to 0x5F                   */
    5, 0, 1, 0, 2, 0, 1, 0, 3, 0, 1, 0, 2, 0, 1, 0, /* 0x60 to 0x6F                   */
    4, 0, 1, 0, 2, 0, 1, 0, 3, 0, 1, 0, 2, 0, 1, 0, /* 0x70 to 0x7F                   */
    7, 0, 1, 0, 2, 0, 1, 0, 3, 0, 1, 0, 2, 0, 1, 0, /* 0x80 to 0x8F                   */
    4, 0, 1, 0, 2, 0, 1, 0, 3, 0, 1, 0, 2, 0, 1, 0, /* 0x90 to 0x9F                   */
    5, 0, 1, 0, 2, 0, 1, 0, 3, 0, 1, 0, 2, 0, 1, 0, /* 0xA0 to 0xAF                   */
    4, 0, 1, 0, 2, 0, 1, 0, 3, 0, 1, 0, 2, 0, 1, 0, /* 0xB0 to 0xBF                   */
    6, 0, 1, 0, 2, 0, 1, 0, 3, 0, 1, 0, 2, 0, 1, 0, /* 0xC0 to 0xCF                   */
    4, 0, 1, 0, 2, 0, 1, 0, 3, 0, 1, 0, 2, 0, 1, 0, /* 0xD0 to 0xDF                   */
    5, 0, 1, 0, 2, 0, 1, 0, 3, 0, 1, 0, 2, 0, 1, 0, /* 0xE0 to 0xEF                   */
    4, 0, 1, 0, 2, 0, 1, 0, 3, 0, 1, 0, 2, 0, 1, 0, /* 0xF0 to 0xFF                   */
];

/*
*********************************************************************************************************
*                        GET THE NAME OF A SEMAPHORE, MUTEX, MAILBOX or QUEUE
*
* Description: This function is used to obtain the name assigned to a semaphore, mutex, mailbox or queue.
*
* Arguments  : pevent    is a pointer to the event group.  'pevent' can point either to a semaphore,
*                        a mutex, a mailbox or a queue.  Where this function is concerned, the actual
*                        type is irrelevant.
*
*              pname     is a pointer to a pointer to an ASCII string that will receive the name of the semaphore,
*                        mutex, mailbox or queue.
*
*              perr      is a pointer to an error code that can contain one of the following values:
*
*                        OS_ERR_NONE                if the name was copied to 'pname'
*                        OS_ERR_EVENT_TYPE          if 'pevent' is not pointing to the proper event
*                                                   control block type.
*                        OS_ERR_PNAME_NULL          You passed a NULL pointer for 'pname'
*                        OS_ERR_PEVENT_NULL         if you passed a NULL pointer for 'pevent'
*                        OS_ERR_NAME_GET_ISR        if you are trying to call this function from an ISR
*
* Returns    : The length of the string or 0 if the 'pevent' is a NULL pointer.
*********************************************************************************************************
*/

/// This function is used to obtain the name assigned to a semaphore, mutex, mailbox or queue.
#[cfg(all(feature = "OS_EVENT_EN", feature = "OS_EVENT_NAME_EN"))]
pub fn OSEventNameGet() {}

/*
*********************************************************************************************************
*                        ASSIGN A NAME TO A SEMAPHORE, MUTEX, MAILBOX or QUEUE
*
* Description: This function assigns a name to a semaphore, mutex, mailbox or queue.
*
* Arguments  : pevent    is a pointer to the event group.  'pevent' can point either to a semaphore,
*                        a mutex, a mailbox or a queue.  Where this function is concerned, it doesn't
*                        matter the actual type.
*
*              pname     is a pointer to an ASCII string that will be used as the name of the semaphore,
*                        mutex, mailbox or queue.
*
*              perr      is a pointer to an error code that can contain one of the following values:
*
*                        OS_ERR_NONE                if the requested task is resumed
*                        OS_ERR_EVENT_TYPE          if 'pevent' is not pointing to the proper event
*                                                   control block type.
*                        OS_ERR_PNAME_NULL          You passed a NULL pointer for 'pname'
*                        OS_ERR_PEVENT_NULL         if you passed a NULL pointer for 'pevent'
*                        OS_ERR_NAME_SET_ISR        if you called this function from an ISR
*
* Returns    : None
*********************************************************************************************************
*/

/// This function assigns a name to a semaphore, mutex, mailbox or queue.
#[cfg(all(feature = "OS_EVENT_EN", feature = "OS_EVENT_NAME_EN"))]
pub fn OSEventNameSet() {}

/*
*********************************************************************************************************
*                                           INITIALIZATION
*
* Description: This function is used to initialize the internals of uC/OS-II and MUST be called prior to
*              creating any uC/OS-II object and, prior to calling OSStart().
*
* Arguments  : none
*
* Returns    : none
*********************************************************************************************************
*/
/// This function is used to initialize the internals of uC/OS-II and MUST be called
/// prior to creating any uC/OS-II object and, prior to calling OSStart().
pub fn OSInit() {
    OSInitHookBegin(); /* Call port specific initialization code   */

    // by noah: this func is no need to be called because we give the static var init val
    // OS_InitMisc();/* Initialize miscellaneous variables       */
    // by noah：this function is not called because we use lazy_static
    // OS_InitRdyList();/* Initialize the Ready List                */
    // by noah：this function is not called because we can not init TCB here
    // OS_InitTCBList(); /* Initialize the free list of OS_TCBs      */
    // to be done: For now, we just aim to implement the task module, so we will impl OS_InitEventList in the future
    // OS_InitEventList(); /* Initialize the free list of OS_EVENTs    */
    // #[cfg(all(feature="OS_MEM_EN",feature="OS_MAX_MEM_PART_EN"))]
    // OS_MemInit(); /* Initialize the memory manager            */
    // // to be done: For now, we just aim to implement the task module, so we will impl OS_InitEventList in the future
    // #[cfg(all(feature="OS_Q_EN",feature="OS_MAX_QS"))]
    // OS_QInit();

    // by noah: There is still no need to implement idle task
    // OS_InitTaskIdle();

    #[cfg(all(feature = "OS_FLAG_EN", feature = "OS_MAX_FLAGS"))]
    OS_FlagInit(); /* Initialize the event flag structures     */

    #[cfg(feature = "OS_TASK_STAT_EN")]
    OS_InitTaskStat(); /* Create the Statistic Task                */

    #[cfg(feature = "OS_TMR_EN")]
    OSTmr_Init(); /* Initialize the Timer Manager             */

    #[cfg(feature = "OS_CPU_HOOKS_EN")]
    OSInitHookEnd(); /* Call port specific init. code            */

    #[cfg(feature = "OS_DEBUG_EN")]
    OSDebugInit();
    // by liam: we need to init the stack allocator
    init_stack_allocator();
}

/*
*********************************************************************************************************
*                                              ENTER ISR
*
* Description: This function is used to notify uC/OS-II that you are about to service an interrupt
*              service routine (ISR).  This allows uC/OS-II to keep track of interrupt nesting and thus
*              only perform rescheduling at the last nested ISR.
*
* Arguments  : none
*
* Returns    : none
*
* Notes      : 1) This function should be called with interrupts already disabled
*              2) Your ISR can directly increment OSIntNesting without calling this function because
*                 OSIntNesting has been declared 'global'.
*              3) You MUST still call OSIntExit() even though you increment OSIntNesting directly.
*              4) You MUST invoke OSIntEnter() and OSIntExit() in pair.  In other words, for every call
*                 to OSIntEnter() at the beginning of the ISR you MUST have a call to OSIntExit() at the
*                 end of the ISR.
*              5) You are allowed to nest interrupts up to 255 levels deep.
*              6) I removed the OS_ENTER_CRITICAL() and OS_EXIT_CRITICAL() around the increment because
*                 OSIntEnter() is always called with interrupts disabled.
*********************************************************************************************************
*/

/// This function is used to notify uC/OS-II that you are about to service
/// an interrupt service routine (ISR).  This allows uC/OS-II to keep track
/// of interrupt nesting and thus only perform rescheduling at the last nested ISR.
pub fn OSIntEnter() {}

/*
*********************************************************************************************************
*                                              EXIT ISR
*
* Description: This function is used to notify uC/OS-II that you have completed servicing an ISR.  When
*              the last nested ISR has completed, uC/OS-II will call the scheduler to determine whether
*              a new, high-priority task, is ready to run.
*
* Arguments  : none
*
* Returns    : none
*
* Notes      : 1) You MUST invoke OSIntEnter() and OSIntExit() in pair.  In other words, for every call
*                 to OSIntEnter() at the beginning of the ISR you MUST have a call to OSIntExit() at the
*                 end of the ISR.
*              2) Rescheduling is prevented when the scheduler is locked (see OS_SchedLock())
*********************************************************************************************************
*/

/// This function is used to notify uC/OS-II that you have completed servicing
/// an ISR.  When the last nested ISR has completed, uC/OS-II will call the
/// scheduler to determine whether a new, high-priority task, is ready to run.
pub fn OSIntExit() {}

/*
*********************************************************************************************************
*                                         PREVENT SCHEDULING
*
* Description: This function is used to prevent rescheduling to take place.  This allows your application
*              to prevent context switches until you are ready to permit context switching.
*
* Arguments  : none
*
* Returns    : none
*
* Notes      : 1) You MUST invoke OSSchedLock() and OSSchedUnlock() in pair.  In other words, for every
*                 call to OSSchedLock() you MUST have a call to OSSchedUnlock().
*********************************************************************************************************
*/

/// This function is used to prevent rescheduling to take place.
/// This allows your application to prevent context switches until
/// you are ready to permit context switching.
#[cfg(feature = "OS_SCHED_LOCK_EN")]
pub fn OSSchedLock() {}

/*
*********************************************************************************************************
*                                          ENABLE SCHEDULING
*
* Description: This function is used to re-allow rescheduling.
*
* Arguments  : none
*
* Returns    : none
*
* Notes      : 1) You MUST invoke OSSchedLock() and OSSchedUnlock() in pair.  In other words, for every
*                 call to OSSchedLock() you MUST have a call to OSSchedUnlock().
*********************************************************************************************************
*/

/// This function is used to re-allow rescheduling.
#[cfg(feature = "OS_SCHED_LOCK_EN")]
pub fn OSSchedUnlock() {}

/*
*********************************************************************************************************
*                                         START MULTITASKING
*
* Description: This function is used to start the multitasking process which lets uC/OS-II manages the
*              task that you have created.  Before you can call OSStart(), you MUST have called OSInit()
*              and you MUST have created at least one task.
*
* Arguments  : none
*
* Returns    : none
*
* Note       : OSStartHighRdy() MUST:
*                 a) Call OSTaskSwHook() then,
*                 b) Set OSRunning to OS_TRUE.
*                 c) Load the context of the task pointed to by OSTCBHighRdy.
*                 d_ Execute the task.
*********************************************************************************************************
*/

/// This function is used to start the multitasking process which lets
/// uC/OS-II manages the task that you have created.  Before you can call
/// OSStart(), you MUST have called OSInit() and you MUST have created at
/// least one task.
#[cfg(not(feature = "test"))]
pub fn OSStart() -> !{
    use crate::heap::stack_allocator::INTERRUPT_STACK;

    extern "Rust" {
        fn run_idle();
        fn set_int_change_2_psp(int_ptr: *mut u8);
    }
    // set OSRunning
    OSRunning.store(true, Ordering::Release);
    // before we step into the loop, we call set_int_change_2_psp(as part of the function of OSStartHighRdy in ucosii)
    // to change the stack pointer to program pointer and use psp
    let int_stk = INTERRUPT_STACK.exclusive_access();
    unsafe {set_int_change_2_psp(int_stk.STK_REF.as_ptr() as *mut u8);}
    drop(int_stk);
    loop {
        unsafe {
            GlobalSyncExecutor.as_ref().unwrap().poll();
            run_idle();
        }
    }
}
#[cfg(feature = "test")]
pub fn OSStart(){
<<<<<<< HEAD
    // set OSRunning
    OSRunning.store(true, Ordering::Release);
=======
    use crate::heap::stack_allocator::INTERRUPT_STACK;
    extern "Rust" {
        fn set_int_change_2_psp(int_ptr: *mut u8);
    }
    // set OSRunning
    OSRunning.store(true, Ordering::Release);
    // before we step into the loop, we call set_int_change_2_psp(as part of the function of OSStartHighRdy in ucosii)
    // to change the stack pointer to program pointer and use psp
    let int_stk = INTERRUPT_STACK.exclusive_access();
    let int_ptr = int_stk.STK_REF.as_ptr() as *mut u8;
    drop(int_stk);
    unsafe {set_int_change_2_psp(int_ptr);}
>>>>>>> 0fec4e57
    loop {
        unsafe {
            GlobalSyncExecutor.as_ref().unwrap().poll();
            return;
        }
    }
}

/*
*********************************************************************************************************
*                                         PROCESS SYSTEM TICK
*
* Description: This function is used to signal to uC/OS-II the occurrence of a 'system tick' (also known
*              as a 'clock tick').  This function should be called by the ticker ISR but, can also be
*              called by a high priority task.
*
* Arguments  : none
*
* Returns    : none
*********************************************************************************************************
*/

/// This function is used to signal to uC/OS-II the occurrence of a 'system tick'
/// (also known as a 'clock tick').  This function should be called by the ticker
/// ISR but, can also be called by a high priority task.
/// fin this to use Timer
pub fn OSTimeTick() {
    // add the 
    OSTime.fetch_add(1, Ordering::Release);

}

/*
*********************************************************************************************************
*                                             GET VERSION
*
* Description: This function is used to return the version number of uC/OS-II.  The returned value
*              corresponds to uC/OS-II's version number multiplied by 10000.  In other words, version
*              2.01.00 would be returned as 20100.
*
* Arguments  : none
*
* Returns    : The version number of uC/OS-II multiplied by 10000.
*********************************************************************************************************
*/

/// This function is used to return the version number of uC/OS-II.
/// The returned value corresponds to uC/OS-II's version number multiplied by 10000.
/// In other words, version 2.01.00 would be returned as 20100.
pub fn OSVersion() -> INT16U {
    return 0;
}

/*
*********************************************************************************************************
*                                           DUMMY FUNCTION
*
* Description: This function doesn't do anything.  It is called by OSTaskDel().
*
* Arguments  : none
*
* Returns    : none
*********************************************************************************************************
*/

/// This function doesn't do anything.  It is called by OSTaskDel().
#[cfg(feature = "OS_TASK_DEL_EN")]
pub fn OS_Dummy() {}

/*
*********************************************************************************************************
*                           MAKE TASK READY TO RUN BASED ON EVENT OCCURING
*
* Description: This function is called by other uC/OS-II services and is used to ready a task that was
*              waiting for an event to occur.
*
* Arguments  : pevent      is a pointer to the event control block corresponding to the event.
*
*              pmsg        is a pointer to a message.  This pointer is used by message oriented services
*                          such as MAILBOXEs and QUEUEs.  The pointer is not used when called by other
*                          service functions.
*
*              msk         is a mask that is used to clear the status byte of the TCB.  For example,
*                          OSSemPost() will pass OS_STAT_SEM, OSMboxPost() will pass OS_STAT_MBOX etc.
*
*              pend_stat   is used to indicate the readied task's pending status:
*
*                          OS_STAT_PEND_OK      Task ready due to a post (or delete), not a timeout or
*                                               an abort.
*                          OS_STAT_PEND_ABORT   Task ready due to an abort.
*
* Returns    : none
*
* Note       : This function is INTERNAL to uC/OS-II and your application should not call it.
*********************************************************************************************************
*/

/// This function is called by other uC/OS-II services and is used to ready
/// a task that was waiting for an event to occur.
#[cfg(feature = "OS_EVENT_EN")]
pub fn OS_EventTaskRdy() -> INT8U {
    return 0;
}

/*
*********************************************************************************************************
*                                  MAKE TASK WAIT FOR EVENT TO OCCUR
*
* Description: This function is called by other uC/OS-II services to suspend a task because an event has
*              not occurred.
*
* Arguments  : pevent   is a pointer to the event control block for which the task will be waiting for.
*
* Returns    : none
*
* Note       : This function is INTERNAL to uC/OS-II and your application should not call it.
*********************************************************************************************************
*/

/// This function is called by other uC/OS-II services to suspend a task
/// because an event has not occurred.
#[cfg(feature = "OS_EVENT_EN")]
pub fn OS_EventTaskWait() {}

/*
*********************************************************************************************************
*                                  REMOVE TASK FROM EVENT WAIT LIST
*
* Description: Remove a task from an event's wait list.
*
* Arguments  : ptcb     is a pointer to the task to remove.
*
*              pevent   is a pointer to the event control block.
*
* Returns    : none
*
* Note       : This function is INTERNAL to uC/OS-II and your application should not call it.
*********************************************************************************************************
*/

/// Remove a task from an event's wait list.
#[cfg(feature = "OS_EVENT_EN")]
pub fn OS_EventTaskRemove() {}

/*
*********************************************************************************************************
*                             INITIALIZE EVENT CONTROL BLOCK'S WAIT LIST
*
* Description: This function is called by other uC/OS-II services to initialize the event wait list.
*
* Arguments  : pevent    is a pointer to the event control block allocated to the event.
*
* Returns    : none
*
* Note       : This function is INTERNAL to uC/OS-II and your application should not call it.
*********************************************************************************************************
*/

/// This function is called by other uC/OS-II services to initialize the event wait list.
#[cfg(feature = "OS_EVENT_EN")]
pub fn OS_EventWaitListInit() {}

/*
*********************************************************************************************************
*                                             INITIALIZATION
*                           INITIALIZE THE FREE LIST OF EVENT CONTROL BLOCKS
*
* Description: This function is called by OSInit() to initialize the free list of event control blocks.
*
* Arguments  : none
*
* Returns    : none
*********************************************************************************************************
*/

#[allow(unused)]
fn OS_InitEventList() {}

/*
*********************************************************************************************************
*                                             INITIALIZATION
*                                    INITIALIZE MISCELLANEOUS VARIABLES
*
* Description: This function is called by OSInit() to initialize miscellaneous variables.
*
* Arguments  : none
*
* Returns    : none
*********************************************************************************************************
*/

// by noah: maybe we can use Ordering::Relaxed?
#[allow(unused)]
fn OS_InitMisc() {
    #[cfg(feature = "OS_TIME_GET_SET_EN")]
    OSTime.store(0, Ordering::Release); /* Clear the 32-bit system clock            */

    OSIntNesting.store(0, Ordering::Release); /* Clear the interrupt nesting counter     */
    OSLockNesting.store(0, Ordering::Release); /* Clear the scheduling lock counter        */

    OSTaskCtr.store(0, Ordering::Release); /* Clear the number of tasks                */

    OSRunning.store(false, Ordering::Release); /* Indicate that multitasking not started   */

    OSCtxSwCtr.store(0, Ordering::Release); /* Clear the context switch counter         */
    OSIdleCtr.store(0, Ordering::Release); /* Clear the 32-bit idle counter            */

    #[cfg(feature = "OS_TASK_STAT_EN")]
    OSIdleCtrRun.store(0, Ordering::Release);
    #[cfg(feature = "OS_TASK_STAT_EN")]
    OSIdleCtrMax.store(0, Ordering::Release);
    #[cfg(feature = "OS_TASK_STAT_EN")]
    OSStatRdy.store(false, Ordering::Release);

    #[cfg(feature = "OS_SAFETY_CRITICAL_IEC61508")]
    OSSafetyCriticalStartFlag.store(false, Ordering::Release);

    #[cfg(feature = "OS_TASK_REG_TBL_SIZE")]
    OSTaskRegNextAvailID.store(0, Ordering::Release);
}

/*
*********************************************************************************************************
*                                             INITIALIZATION
*                                       INITIALIZE THE READY LIST
*
* Description: This function is called by OSInit() to initialize the Ready List.
*
* Arguments  : none
*
* Returns    : none
*********************************************************************************************************
*/

// init the ready bit map
#[allow(unused)]
fn OS_InitRdyList() {
    /* Clear the ready list                     */
    // fix by liam: the rdy list is bounded with executor, we don't need this anymore
    // // check by liam: may be Ordering::relaxed as the os have not started
    // OSRdyGrp.store(0, Ordering::Release);

    // OSPrioCur.store(0, Ordering::Release);

    // OSPrioHighRdy.store(0, Ordering::Release);

    // // by noah: to init static var with type Mutex, we need a cs
    // critical_section::with(|cs|{
    //     // init the ready table
    //     OSRdyTbl.borrow_ref_mut(cs).iter_mut().for_each(|x| {
    //         *x = 0;// set the array element to 0
    //     });
    //     *(OSTCBCur.borrow_ref_mut(cs)) = OS_TCB_REF::default();
    //     *(OSTCBHighRdy.borrow_ref_mut(cs))= OS_TCB_REF::default();
    // })
}

/*
*********************************************************************************************************
*                                             INITIALIZATION
*                                         CREATING THE IDLE TASK
*
* Description: This function creates the Idle Task.
*
* Arguments  : none
*
* Returns    : none
*********************************************************************************************************
*/

#[allow(unused)]
fn OS_InitTaskIdle() {}

/*
*********************************************************************************************************
*                                             INITIALIZATION
*                            INITIALIZE THE FREE LIST OF TASK CONTROL BLOCKS
*
* Description: This function is called by OSInit() to initialize the free list of OS_TCBs.
*
* Arguments  : none
*
* Returns    : none
*********************************************************************************************************
*/

#[allow(unused)]
fn OS_InitTCBList() {
    //
}

/*
*********************************************************************************************************
*                                      CLEAR A SECTION OF MEMORY
*
* Description: This function is called by other uC/OS-II services to clear a contiguous block of RAM.
*
* Arguments  : pdest    is the start of the RAM to clear (i.e. write 0x00 to)
*
*              size     is the number of bytes to clear.
*
* Returns    : none
*
* Notes      : 1) This function is INTERNAL to uC/OS-II and your application should not call it.
*              2) Note that we can only clear up to 64K bytes of RAM.  This is not an issue because none
*                 of the uses of this function gets close to this limit.
*              3) The clear is done one byte at a time since this will work on any processor irrespective
*                 of the alignment of the destination.
*********************************************************************************************************
*/

/// This function is called by other uC/OS-II services to clear a contiguous block of RAM.
pub fn OS_MemClr() {}

/*
*********************************************************************************************************
*                                       COPY A BLOCK OF MEMORY
*
* Description: This function is called by other uC/OS-II services to copy a block of memory from one
*              location to another.
*
* Arguments  : pdest    is a pointer to the 'destination' memory block
*
*              psrc     is a pointer to the 'source'      memory block
*
*              size     is the number of bytes to copy.
*
* Returns    : none
*
* Notes      : 1) This function is INTERNAL to uC/OS-II and your application should not call it.  There is
*                 no provision to handle overlapping memory copy.  However, that's not a problem since this
*                 is not a situation that will happen.
*              2) Note that we can only copy up to 64K bytes of RAM
*              3) The copy is done one byte at a time since this will work on any processor irrespective
*                 of the alignment of the source and destination.
*********************************************************************************************************
*/

/// This function is called by other uC/OS-II services to copy a block of
/// memory from one location to another.
pub fn OS_MemCopy() {}

/*
*********************************************************************************************************
*                                              SCHEDULER
*
* Description: This function is called by other uC/OS-II services to determine whether a new, high
*              priority task has been made ready to run.  This function is invoked by TASK level code
*              and is not used to reschedule tasks from ISRs (see OSIntExit() for ISR rescheduling).
*
* Arguments  : none
*
* Returns    : none
*
* Notes      : 1) This function is INTERNAL to uC/OS-II and your application should not call it.
*              2) Rescheduling is prevented when the scheduler is locked (see OS_SchedLock())
*********************************************************************************************************
*/

/// This function is called by other uC/OS-II services to determine whether a new, high
/// priority task has been made ready to run.  This function is invoked by TASK level code
/// and is not used to reschedule tasks from ISRs (see OSIntExit() for ISR rescheduling).
pub fn OS_Sched() {}

/*
*********************************************************************************************************
*                               FIND HIGHEST PRIORITY TASK READY TO RUN
*
* Description: This function is called by other uC/OS-II services to determine the highest priority task
*              that is ready to run.  The global variable 'OSPrioHighRdy' is changed accordingly.
*
* Arguments  : none
*
* Returns    : none
*
* Notes      : 1) This function is INTERNAL to uC/OS-II and your application should not call it.
*              2) Interrupts are assumed to be disabled when this function is called.
*********************************************************************************************************
*/

#[allow(unused)]
fn OS_SchedNew() {}

/*
*********************************************************************************************************
*                               DETERMINE THE LENGTH OF AN ASCII STRING
*
* Description: This function is called by other uC/OS-II services to determine the size of an ASCII string
*              (excluding the NUL character).
*
* Arguments  : psrc     is a pointer to the string for which we need to know the size.
*
* Returns    : The size of the string (excluding the NUL terminating character)
*
* Notes      : 1) This function is INTERNAL to uC/OS-II and your application should not call it.
*              2) The string to check must be less than 255 characters long.
*********************************************************************************************************
*/

/// This function is called by other uC/OS-II services to determine the size of an ASCII string (excluding the NUL character)
pub fn OS_StrLen(_psrc: &str) -> INT8U {
    return 0;
}

/*
*********************************************************************************************************
*                                              IDLE TASK
*
* Description: This task is internal to uC/OS-II and executes whenever no other higher priority tasks
*              executes because they are ALL waiting for event(s) to occur.
*
* Arguments  : none
*
* Returns    : none
*
* Note(s)    : 1) OSTaskIdleHook() is called after the critical section to ensure that interrupts will be
*                 enabled for at least a few instructions.  On some processors (ex. Philips XA), enabling
*                 and then disabling interrupts didn't allow the processor enough time to have interrupts
*                 enabled before they were disabled again.  uC/OS-II would thus never recognize
*                 interrupts.
*              2) This hook has been added to allow you to do such things as STOP the CPU to conserve
*                 power.
*********************************************************************************************************
*/

#[allow(unused)]
fn OS_TaskIdle() {}

/*
*********************************************************************************************************
*                                        CHECK ALL TASK STACKS
*
* Description: This function is called by OS_TaskStat() to check the stacks of each active task.
*
* Arguments  : none
*
* Returns    : none
*********************************************************************************************************
*/

/// his function is called by OS_TaskStat() to check the stacks of each active task.
#[cfg(all(feature = "OS_TASK_STAT_STK_CHK_EN", feature = "OS_TASK_CREATE_EXT_EN"))]
pub fn OS_TaskStatStkChk() {}

/*
*********************************************************************************************************
*                                           INITIALIZE TCB
*
* Description: This function is internal to uC/OS-II and is used to initialize a Task Control Block when
*              a task is created (see OSTaskCreate() and OSTaskCreateExt()).
*
* Arguments  : prio          is the priority of the task being created
*
*              ptos          is a pointer to the task's top-of-stack assuming that the CPU registers
*                            have been placed on the stack.  Note that the top-of-stack corresponds to a
*                            'high' memory location is OS_STK_GROWTH is set to 1 and a 'low' memory
*                            location if OS_STK_GROWTH is set to 0.  Note that stack growth is CPU
*                            specific.
*
*              pbos          is a pointer to the bottom of stack.  A NULL pointer is passed if called by
*                            'OSTaskCreate()'.
*
*              id            is the task's ID (0..65535)
*
*              stk_size      is the size of the stack (in 'stack units').  If the stack units are INT8Us
*                            then, 'stk_size' contains the number of bytes for the stack.  If the stack
*                            units are INT32Us then, the stack contains '4 * stk_size' bytes.  The stack
*                            units are established by the #define constant OS_STK which is CPU
*                            specific.  'stk_size' is 0 if called by 'OSTaskCreate()'.
*
*              pext          is a pointer to a user supplied memory area that is used to extend the task
*                            control block.  This allows you to store the contents of floating-point
*                            registers, MMU registers or anything else you could find useful during a
*                            context switch.  You can even assign a name to each task and store this name
*                            in this TCB extension.  A NULL pointer is passed if called by OSTaskCreate().
*
*              opt           options as passed to 'OSTaskCreateExt()' or,
*                            0 if called from 'OSTaskCreate()'.
*
* Returns    : OS_ERR_NONE              if the call was successful
*              OS_ERR_TASK_NO_MORE_TCB  if there are no more free TCBs to be allocated and thus, the task
*                                       cannot be created.
*
* Note       : This function is INTERNAL to uC/OS-II and your application should not call it.
*********************************************************************************************************
*/

/// need to rewrite it to use future
pub fn OS_TCBInit() {}<|MERGE_RESOLUTION|>--- conflicted
+++ resolved
@@ -328,10 +328,6 @@
 }
 #[cfg(feature = "test")]
 pub fn OSStart(){
-<<<<<<< HEAD
-    // set OSRunning
-    OSRunning.store(true, Ordering::Release);
-=======
     use crate::heap::stack_allocator::INTERRUPT_STACK;
     extern "Rust" {
         fn set_int_change_2_psp(int_ptr: *mut u8);
@@ -344,7 +340,6 @@
     let int_ptr = int_stk.STK_REF.as_ptr() as *mut u8;
     drop(int_stk);
     unsafe {set_int_change_2_psp(int_ptr);}
->>>>>>> 0fec4e57
     loop {
         unsafe {
             GlobalSyncExecutor.as_ref().unwrap().poll();
