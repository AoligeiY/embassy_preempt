--- conflicted
+++ resolved
@@ -28,10 +28,8 @@
     });
 }
 
-<<<<<<< HEAD
+
 /// turn on the LED
-=======
->>>>>>> 0753e266fef94b0b835c3c226c5df06655a03aa7
 #[allow(dead_code)]
 #[inline]
 pub fn LED_ON(){
@@ -40,10 +38,7 @@
     });
 }
 
-<<<<<<< HEAD
 /// turn off the LED
-=======
->>>>>>> 0753e266fef94b0b835c3c226c5df06655a03aa7
 #[allow(dead_code)]
 #[inline]
 pub fn LED_OFF(){
