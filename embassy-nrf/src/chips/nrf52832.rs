pub use nrf52832_pac as pac;

/// The maximum buffer size that the EasyDMA can send/recv in one operation.
pub const EASY_DMA_SIZE: usize = (1 << 8) - 1;
pub const FORCE_COPY_BUFFER_SIZE: usize = 255;

// There are two variants. We set the higher size to make the entire flash
// usable in xxAA, but we'll probably split this in two cargi features later.
// nrf52832xxAA = 512kb
// nrf52832xxAB = 256kb
pub const FLASH_SIZE: usize = 512 * 1024;

pub const RESET_PIN: u32 = 21;

embassy_hal_common::peripherals! {
    // RTC
    RTC0,
    RTC1,
    RTC2,

    // WDT
    WDT,

    // NVMC
    NVMC,

    // RNG
    RNG,

    // UARTE
    UARTE0,

    // SPI/TWI
    TWISPI0,
    TWISPI1,
    SPI2,

    // SAADC
    SAADC,

    // PWM
    PWM0,
    PWM1,
    PWM2,

    // TIMER
    TIMER0,
    TIMER1,
    TIMER2,
    TIMER3,
    TIMER4,

    // GPIOTE
    GPIOTE_CH0,
    GPIOTE_CH1,
    GPIOTE_CH2,
    GPIOTE_CH3,
    GPIOTE_CH4,
    GPIOTE_CH5,
    GPIOTE_CH6,
    GPIOTE_CH7,

    // PPI
    PPI_CH0,
    PPI_CH1,
    PPI_CH2,
    PPI_CH3,
    PPI_CH4,
    PPI_CH5,
    PPI_CH6,
    PPI_CH7,
    PPI_CH8,
    PPI_CH9,
    PPI_CH10,
    PPI_CH11,
    PPI_CH12,
    PPI_CH13,
    PPI_CH14,
    PPI_CH15,
    PPI_CH16,
    PPI_CH17,
    PPI_CH18,
    PPI_CH19,
    PPI_CH20,
    PPI_CH21,
    PPI_CH22,
    PPI_CH23,
    PPI_CH24,
    PPI_CH25,
    PPI_CH26,
    PPI_CH27,
    PPI_CH28,
    PPI_CH29,
    PPI_CH30,
    PPI_CH31,

    PPI_GROUP0,
    PPI_GROUP1,
    PPI_GROUP2,
    PPI_GROUP3,
    PPI_GROUP4,
    PPI_GROUP5,

    // GPIO port 0
    P0_00,
    P0_01,
    P0_02,
    P0_03,
    P0_04,
    P0_05,
    P0_06,
    P0_07,
    P0_08,
    #[cfg(feature = "nfc-pins-as-gpio")]
    P0_09,
    #[cfg(feature = "nfc-pins-as-gpio")]
    P0_10,
    P0_11,
    P0_12,
    P0_13,
    P0_14,
    P0_15,
    P0_16,
    P0_17,
    P0_18,
    P0_19,
    P0_20,
    #[cfg(feature="reset-pin-as-gpio")]
    P0_21,
    P0_22,
    P0_23,
    P0_24,
    P0_25,
    P0_26,
    P0_27,
    P0_28,
    P0_29,
    P0_30,
    P0_31,

    // TEMP
    TEMP,

    // QDEC
    QDEC,

<<<<<<< HEAD
=======
    // I2S
    I2S,

>>>>>>> f2a5bf07
    // PDM
    PDM,
}

impl_uarte!(UARTE0, UARTE0, UARTE0_UART0);

impl_spim!(TWISPI0, SPIM0, SPIM0_SPIS0_TWIM0_TWIS0_SPI0_TWI0);
impl_spim!(TWISPI1, SPIM1, SPIM1_SPIS1_TWIM1_TWIS1_SPI1_TWI1);
impl_spim!(SPI2, SPIM2, SPIM2_SPIS2_SPI2);

impl_spis!(TWISPI0, SPIS0, SPIM0_SPIS0_TWIM0_TWIS0_SPI0_TWI0);
impl_spis!(TWISPI1, SPIS1, SPIM1_SPIS1_TWIM1_TWIS1_SPI1_TWI1);
impl_spis!(SPI2, SPIS2, SPIM2_SPIS2_SPI2);

impl_twim!(TWISPI0, TWIM0, SPIM0_SPIS0_TWIM0_TWIS0_SPI0_TWI0);
impl_twim!(TWISPI1, TWIM1, SPIM1_SPIS1_TWIM1_TWIS1_SPI1_TWI1);

impl_twis!(TWISPI0, TWIS0, SPIM0_SPIS0_TWIM0_TWIS0_SPI0_TWI0);
impl_twis!(TWISPI1, TWIS1, SPIM1_SPIS1_TWIM1_TWIS1_SPI1_TWI1);

impl_pwm!(PWM0, PWM0, PWM0);
impl_pwm!(PWM1, PWM1, PWM1);
impl_pwm!(PWM2, PWM2, PWM2);

impl_pdm!(PDM, PDM, PDM);

impl_qdec!(QDEC, QDEC, QDEC);

impl_rng!(RNG, RNG, RNG);

impl_timer!(TIMER0, TIMER0, TIMER0);
impl_timer!(TIMER1, TIMER1, TIMER1);
impl_timer!(TIMER2, TIMER2, TIMER2);
impl_timer!(TIMER3, TIMER3, TIMER3, extended);
impl_timer!(TIMER4, TIMER4, TIMER4, extended);

impl_pin!(P0_00, 0, 0);
impl_pin!(P0_01, 0, 1);
impl_pin!(P0_02, 0, 2);
impl_pin!(P0_03, 0, 3);
impl_pin!(P0_04, 0, 4);
impl_pin!(P0_05, 0, 5);
impl_pin!(P0_06, 0, 6);
impl_pin!(P0_07, 0, 7);
impl_pin!(P0_08, 0, 8);
#[cfg(feature = "nfc-pins-as-gpio")]
impl_pin!(P0_09, 0, 9);
#[cfg(feature = "nfc-pins-as-gpio")]
impl_pin!(P0_10, 0, 10);
impl_pin!(P0_11, 0, 11);
impl_pin!(P0_12, 0, 12);
impl_pin!(P0_13, 0, 13);
impl_pin!(P0_14, 0, 14);
impl_pin!(P0_15, 0, 15);
impl_pin!(P0_16, 0, 16);
impl_pin!(P0_17, 0, 17);
impl_pin!(P0_18, 0, 18);
impl_pin!(P0_19, 0, 19);
impl_pin!(P0_20, 0, 20);
#[cfg(feature = "reset-pin-as-gpio")]
impl_pin!(P0_21, 0, 21);
impl_pin!(P0_22, 0, 22);
impl_pin!(P0_23, 0, 23);
impl_pin!(P0_24, 0, 24);
impl_pin!(P0_25, 0, 25);
impl_pin!(P0_26, 0, 26);
impl_pin!(P0_27, 0, 27);
impl_pin!(P0_28, 0, 28);
impl_pin!(P0_29, 0, 29);
impl_pin!(P0_30, 0, 30);
impl_pin!(P0_31, 0, 31);

impl_ppi_channel!(PPI_CH0, 0 => configurable);
impl_ppi_channel!(PPI_CH1, 1 => configurable);
impl_ppi_channel!(PPI_CH2, 2 => configurable);
impl_ppi_channel!(PPI_CH3, 3 => configurable);
impl_ppi_channel!(PPI_CH4, 4 => configurable);
impl_ppi_channel!(PPI_CH5, 5 => configurable);
impl_ppi_channel!(PPI_CH6, 6 => configurable);
impl_ppi_channel!(PPI_CH7, 7 => configurable);
impl_ppi_channel!(PPI_CH8, 8 => configurable);
impl_ppi_channel!(PPI_CH9, 9 => configurable);
impl_ppi_channel!(PPI_CH10, 10 => configurable);
impl_ppi_channel!(PPI_CH11, 11 => configurable);
impl_ppi_channel!(PPI_CH12, 12 => configurable);
impl_ppi_channel!(PPI_CH13, 13 => configurable);
impl_ppi_channel!(PPI_CH14, 14 => configurable);
impl_ppi_channel!(PPI_CH15, 15 => configurable);
impl_ppi_channel!(PPI_CH16, 16 => configurable);
impl_ppi_channel!(PPI_CH17, 17 => configurable);
impl_ppi_channel!(PPI_CH18, 18 => configurable);
impl_ppi_channel!(PPI_CH19, 19 => configurable);
impl_ppi_channel!(PPI_CH20, 20 => static);
impl_ppi_channel!(PPI_CH21, 21 => static);
impl_ppi_channel!(PPI_CH22, 22 => static);
impl_ppi_channel!(PPI_CH23, 23 => static);
impl_ppi_channel!(PPI_CH24, 24 => static);
impl_ppi_channel!(PPI_CH25, 25 => static);
impl_ppi_channel!(PPI_CH26, 26 => static);
impl_ppi_channel!(PPI_CH27, 27 => static);
impl_ppi_channel!(PPI_CH28, 28 => static);
impl_ppi_channel!(PPI_CH29, 29 => static);
impl_ppi_channel!(PPI_CH30, 30 => static);
impl_ppi_channel!(PPI_CH31, 31 => static);

impl_saadc_input!(P0_02, ANALOG_INPUT0);
impl_saadc_input!(P0_03, ANALOG_INPUT1);
impl_saadc_input!(P0_04, ANALOG_INPUT2);
impl_saadc_input!(P0_05, ANALOG_INPUT3);
impl_saadc_input!(P0_28, ANALOG_INPUT4);
impl_saadc_input!(P0_29, ANALOG_INPUT5);
impl_saadc_input!(P0_30, ANALOG_INPUT6);
impl_saadc_input!(P0_31, ANALOG_INPUT7);

impl_i2s!(I2S, I2S, I2S);

embassy_hal_common::interrupt_mod!(
    POWER_CLOCK,
    RADIO,
    UARTE0_UART0,
    SPIM0_SPIS0_TWIM0_TWIS0_SPI0_TWI0,
    SPIM1_SPIS1_TWIM1_TWIS1_SPI1_TWI1,
    NFCT,
    GPIOTE,
    SAADC,
    TIMER0,
    TIMER1,
    TIMER2,
    RTC0,
    TEMP,
    RNG,
    ECB,
    CCM_AAR,
    WDT,
    RTC1,
    QDEC,
    COMP_LPCOMP,
    SWI0_EGU0,
    SWI1_EGU1,
    SWI2_EGU2,
    SWI3_EGU3,
    SWI4_EGU4,
    SWI5_EGU5,
    TIMER3,
    TIMER4,
    PWM0,
    PDM,
    MWU,
    PWM1,
    PWM2,
    SPIM2_SPIS2_SPI2,
    RTC2,
    FPU,
    I2S,
);<|MERGE_RESOLUTION|>--- conflicted
+++ resolved
@@ -144,12 +144,9 @@
     // QDEC
     QDEC,
 
-<<<<<<< HEAD
-=======
     // I2S
     I2S,
 
->>>>>>> f2a5bf07
     // PDM
     PDM,
 }
