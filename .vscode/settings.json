{
  "[toml]": {
    "editor.formatOnSave": false
  },
  "[markdown]": {
    "editor.formatOnSave": false
  },
  "rust-analyzer.check.allTargets": false,
  "rust-analyzer.check.noDefaultFeatures": false,
  "rust-analyzer.cargo.noDefaultFeatures": false,
  "rust-analyzer.showUnlinkedFileNotification": false,
  "rust-analyzer.linkedProjects": [
    "ucosii/Cargo.toml"
  ],
  "rust-analyzer.cargo.features": [
    "stm32f401re",
<<<<<<< HEAD
    "alarm_test"
=======
    // "alarm_test",
>>>>>>> b1733a0d
  ],
  "liveshare.languages.allowGuestCommandControl": true,
  "files.associations": {
    ".gdb": "shell",
    ".gdbinit": "shell"
  },
  "C_Cpp_Runner.cCompilerPath": "gcc",
  "C_Cpp_Runner.cppCompilerPath": "g++",
  "C_Cpp_Runner.debuggerPath": "gdb",
  "C_Cpp_Runner.cStandard": "",
  "C_Cpp_Runner.cppStandard": "",
  "C_Cpp_Runner.msvcBatchPath": "",
  "C_Cpp_Runner.useMsvc": false,
  "C_Cpp_Runner.warnings": [
    "-Wall",
    "-Wextra",
    "-Wpedantic",
    "-Wshadow",
    "-Wformat=2",
    "-Wcast-align",
    "-Wconversion",
    "-Wsign-conversion",
    "-Wnull-dereference"
  ],
  "C_Cpp_Runner.msvcWarnings": [
    "/W4",
    "/permissive-",
    "/w14242",
    "/w14287",
    "/w14296",
    "/w14311",
    "/w14826",
    "/w44062",
    "/w44242",
    "/w14905",
    "/w14906",
    "/w14263",
    "/w44265",
    "/w14928"
  ],
  "C_Cpp_Runner.enableWarnings": true,
  "C_Cpp_Runner.warningsAsError": false,
  "C_Cpp_Runner.compilerArgs": [],
  "C_Cpp_Runner.linkerArgs": [],
  "C_Cpp_Runner.includePaths": [],
  "C_Cpp_Runner.includeSearch": [
    "*",
    "**/*"
  ],
  "C_Cpp_Runner.excludeSearch": [
    "**/build",
    "**/build/**",
    "**/.*",
    "**/.*/**",
    "**/.vscode",
    "**/.vscode/**"
  ],
  "C_Cpp_Runner.useAddressSanitizer": false,
  "C_Cpp_Runner.useUndefinedSanitizer": false,
  "C_Cpp_Runner.useLeakSanitizer": false,
  "C_Cpp_Runner.showCompilationTime": false,
  "C_Cpp_Runner.useLinkTimeOptimization": false,
  "C_Cpp_Runner.msvcSecureNoWarnings": false
}<|MERGE_RESOLUTION|>--- conflicted
+++ resolved
@@ -10,15 +10,14 @@
   "rust-analyzer.cargo.noDefaultFeatures": false,
   "rust-analyzer.showUnlinkedFileNotification": false,
   "rust-analyzer.linkedProjects": [
-    "ucosii/Cargo.toml"
+    // "performance_test/rust_uc/Cargo.toml",
+    // "performance_test/embassy_test/Cargo.toml",
+    "ucosii/Cargo.toml",
+
   ],
   "rust-analyzer.cargo.features": [
     "stm32f401re",
-<<<<<<< HEAD
-    "alarm_test"
-=======
     // "alarm_test",
->>>>>>> b1733a0d
   ],
   "liveshare.languages.allowGuestCommandControl": true,
   "files.associations": {
