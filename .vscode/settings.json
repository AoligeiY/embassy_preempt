{
  "[toml]": {
    "editor.formatOnSave": false
  },
  "[markdown]": {
    "editor.formatOnSave": false
  },
  "rust-analyzer.check.allTargets": false,
  "rust-analyzer.check.noDefaultFeatures": false,
  "rust-analyzer.cargo.noDefaultFeatures": false,
  "rust-analyzer.showUnlinkedFileNotification": false,
  "rust-analyzer.linkedProjects": [
<<<<<<< HEAD
    "performance_test/embassy_test/Cargo.toml"
=======
    // "performance_test/rust_uc/Cargo.toml",
    // "performance_test/embassy_test/Cargo.toml",
    "ucosii/Cargo.toml",

  ],
  "rust-analyzer.cargo.features": [
    "stm32f401re",
    "alarm_test",
>>>>>>> eface446
  ],
  "liveshare.languages.allowGuestCommandControl": true,
  "files.associations": {
    ".gdb": "shell",
    ".gdbinit": "shell"
  },
  "C_Cpp_Runner.cCompilerPath": "gcc",
  "C_Cpp_Runner.cppCompilerPath": "g++",
  "C_Cpp_Runner.debuggerPath": "gdb",
  "C_Cpp_Runner.cStandard": "",
  "C_Cpp_Runner.cppStandard": "",
  "C_Cpp_Runner.msvcBatchPath": "",
  "C_Cpp_Runner.useMsvc": false,
  "C_Cpp_Runner.warnings": [
    "-Wall",
    "-Wextra",
    "-Wpedantic",
    "-Wshadow",
    "-Wformat=2",
    "-Wcast-align",
    "-Wconversion",
    "-Wsign-conversion",
    "-Wnull-dereference"
  ],
  "C_Cpp_Runner.msvcWarnings": [
    "/W4",
    "/permissive-",
    "/w14242",
    "/w14287",
    "/w14296",
    "/w14311",
    "/w14826",
    "/w44062",
    "/w44242",
    "/w14905",
    "/w14906",
    "/w14263",
    "/w44265",
    "/w14928"
  ],
  "C_Cpp_Runner.enableWarnings": true,
  "C_Cpp_Runner.warningsAsError": false,
  "C_Cpp_Runner.compilerArgs": [],
  "C_Cpp_Runner.linkerArgs": [],
  "C_Cpp_Runner.includePaths": [],
  "C_Cpp_Runner.includeSearch": [
    "*",
    "**/*"
  ],
  "C_Cpp_Runner.excludeSearch": [
    "**/build",
    "**/build/**",
    "**/.*",
    "**/.*/**",
    "**/.vscode",
    "**/.vscode/**"
  ],
  "C_Cpp_Runner.useAddressSanitizer": false,
  "C_Cpp_Runner.useUndefinedSanitizer": false,
  "C_Cpp_Runner.useLeakSanitizer": false,
  "C_Cpp_Runner.showCompilationTime": false,
  "C_Cpp_Runner.useLinkTimeOptimization": false,
  "C_Cpp_Runner.msvcSecureNoWarnings": false
}<|MERGE_RESOLUTION|>--- conflicted
+++ resolved
@@ -10,9 +10,6 @@
   "rust-analyzer.cargo.noDefaultFeatures": false,
   "rust-analyzer.showUnlinkedFileNotification": false,
   "rust-analyzer.linkedProjects": [
-<<<<<<< HEAD
-    "performance_test/embassy_test/Cargo.toml"
-=======
     // "performance_test/rust_uc/Cargo.toml",
     // "performance_test/embassy_test/Cargo.toml",
     "ucosii/Cargo.toml",
@@ -21,7 +18,6 @@
   "rust-analyzer.cargo.features": [
     "stm32f401re",
     "alarm_test",
->>>>>>> eface446
   ],
   "liveshare.languages.allowGuestCommandControl": true,
   "files.associations": {
