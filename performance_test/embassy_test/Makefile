--- conflicted
+++ resolved
@@ -7,11 +7,7 @@
 TEST_ELF_NEW := target/thumbv7em-none-eabi/debug/integration
 # space_performance
 # time_performance 
-<<<<<<< HEAD
-TARGET := space_performance
-=======
 TARGET := time_performance
->>>>>>> 26ebd4d9
 liam_TARGET := space_performance
 PLATFORM := $(shell sed -n 's/^target = "\(.*\)"/\1/p' .cargo/config.toml)
 DEVICE = STM32F401RE
