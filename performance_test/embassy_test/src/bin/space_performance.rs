--- conflicted
+++ resolved
@@ -68,57 +68,11 @@
     spawner.spawn(task18()).unwrap();
     spawner.spawn(task19()).unwrap();
     spawner.spawn(task20()).unwrap();
-<<<<<<< HEAD
-    spawner.spawn(task21()).unwrap();
-    spawner.spawn(task22()).unwrap();
-    spawner.spawn(task23()).unwrap();
-    spawner.spawn(task24()).unwrap();
-    spawner.spawn(task25()).unwrap();
-    spawner.spawn(task26()).unwrap();
-    spawner.spawn(task27()).unwrap();
-    spawner.spawn(task28()).unwrap();
-    spawner.spawn(task29()).unwrap();
-    spawner.spawn(task30()).unwrap();
-    spawner.spawn(task31()).unwrap();
-    spawner.spawn(task32()).unwrap();
-    spawner.spawn(task33()).unwrap();
-    spawner.spawn(task34()).unwrap();
-    spawner.spawn(task35()).unwrap();
-    spawner.spawn(task36()).unwrap();
-    spawner.spawn(task37()).unwrap();
-    spawner.spawn(task38()).unwrap();
-    spawner.spawn(task39()).unwrap();
-    spawner.spawn(task40()).unwrap();
-    spawner.spawn(task41()).unwrap();
-    spawner.spawn(task42()).unwrap();
-    spawner.spawn(task43()).unwrap();
-    spawner.spawn(task44()).unwrap();
-    spawner.spawn(task45()).unwrap();
-    spawner.spawn(task46()).unwrap();
-    spawner.spawn(task47()).unwrap();
-    spawner.spawn(task48()).unwrap();
-    spawner.spawn(task49()).unwrap();
-    spawner.spawn(task50()).unwrap();
-    spawner.spawn(task51()).unwrap();
-    spawner.spawn(task52()).unwrap();
-    spawner.spawn(task53()).unwrap();
-    spawner.spawn(task54()).unwrap();
-    spawner.spawn(task55()).unwrap();
-    spawner.spawn(task56()).unwrap();
-    spawner.spawn(task57()).unwrap();
-    spawner.spawn(task58()).unwrap();
-    spawner.spawn(task59()).unwrap();
-    spawner.spawn(task60()).unwrap();
-    spawner.spawn(task61()).unwrap();
-    spawner.spawn(task62()).unwrap();
-    spawner.spawn(task63()).unwrap();
-=======
 
     // 循环创建剩下42个任务
     for _ in 0..42 {
         spawner.spawn(task1()).unwrap();
     }
->>>>>>> 26ebd4d9
 }
 
 // 用于模拟多任务执行环境，并且增加对比度
@@ -127,15 +81,9 @@
     loop {
         // 将闪灯代码放入task1以免影响引脚设置和对Timer delay的测量
         led.set_high();
-<<<<<<< HEAD
-        Timer::after_millis(500).await;
-        led.set_low();
-        Timer::after_millis(500).await;
-=======
         Timer::after_millis(50).await;
         led.set_low();
         Timer::after_millis(50).await;
->>>>>>> 26ebd4d9
     }
 }
 
