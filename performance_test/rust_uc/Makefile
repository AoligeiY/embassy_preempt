--- conflicted
+++ resolved
@@ -8,14 +8,8 @@
 # space_performance
 # time_performance 
 # sync_space_performance
-<<<<<<< HEAD
 TARGET := sync_time_performance
-liam_TARGET := space_performance
-=======
-# sync_time_performance
-TARGET := space_performance
 liam_TARGET := sync_time_performance
->>>>>>> a10e3fce
 PLATFORM := $(shell sed -n 's/^target = "\(.*\)"/\1/p' .cargo/config.toml)
 DEVICE = STM32F401RE
 MODE ?= release
