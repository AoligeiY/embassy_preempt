# 定义源文件目录和目标文件目录
TARGET = ffi_test
.PHONY: bear clean
UBUNTU_VERSION := $(shell lsb_release -rs)
DEVICE := STM32F401RE
DEBUG = 1
<<<<<<< HEAD
OPT = -O3
=======
OPT = -O1
>>>>>>> 5cb83acb
# Build path
BUILD_DIR = build
C_SOURCES = $(wildcard src/*.c)

ASM_SOURCES = \
# startup_stm32f401xe.s

# 从openocd里获取interface路径，interface在openocd的安装的父目录的父目录的tcl目录下
# OPENOCD_PATH = $(shell which openocd)
# OPENOCD_TCL_PATH = $(shell dirname $(shell dirname $(OPENOCD_PATH)))/tcl

# ports/os_cpu_a.S 

#######################################
# binaries
#######################################
PREFIX = arm-none-eabi-
# The gcc compiler bin path can be either defined in make command via GCC_PATH variable (> make GCC_PATH=xxx)
# either it can be added to the PATH environment variable.
CC = arm-none-eabi-gcc
AS = arm-none-eabi-gcc -x assembler-with-cpp
CP = arm-none-eabi-objcopy
SZ = arm-none-eabi-size
HEX = $(CP) -O ihex
BIN = $(CP) -O binary -S

# mcu
MCU = -mcpu=cortex-m4 -mthumb -mfpu=fpv4-sp-d16 -mfloat-abi=soft

# macros for gcc
# AS defines
AS_DEFS = 

# C defines
C_DEFS =  \


# AS includes
AS_INCLUDES = \


# C includes
C_INCLUDES =  \
-Iinc \

# compile gcc flags
ASFLAGS = $(MCU) $(AS_DEFS) $(AS_INCLUDES) $(OPT) -Wall -fdata-sections -ffunction-sections

CFLAGS += $(MCU) $(C_DEFS) $(C_INCLUDES) $(OPT) -Wall -fdata-sections -ffunction-sections

ifeq ($(DEBUG), 1)
CFLAGS += -g -gdwarf-2
endif


# Generate dependency information
CFLAGS += -MMD -MP -MF"$(@:%.o=%.d)"


#######################################
# LDFLAGS
#######################################
# link script
LDSCRIPT = STM32F401RETx_FLASH.ld

# libraries
LIBS = -lc -lm -lnosys -lucosii
LIBDIR = -L../ucosii/target/thumbv7em-none-eabi/release/
LDFLAGS = $(MCU) -specs=nano.specs -T$(LDSCRIPT) $(LIBDIR) $(LIBS) -Wl,-Map=$(BUILD_DIR)/$(TARGET).map,--cref -Wl,--gc-sections

# default action: build all
all: $(BUILD_DIR)/$(TARGET).elf $(BUILD_DIR)/$(TARGET).hex $(BUILD_DIR)/$(TARGET).bin


#######################################
# build the application
#######################################
# list of objects
OBJECTS = $(addprefix $(BUILD_DIR)/,$(notdir $(C_SOURCES:.c=.o)))
vpath %.c $(sort $(dir $(C_SOURCES)))
# list of ASM program objects
temp = $(ASM_SOURCES:.S=.o)
OBJECTS += $(addprefix $(BUILD_DIR)/,$(notdir $(temp:.s=.o)))

vpath %.s $(sort $(dir $(ASM_SOURCES)))
vpath %.S $(sort $(dir $(ASM_SOURCES)))


$(BUILD_DIR)/%.o: %.c Makefile STM32F401RETx_FLASH.ld | $(BUILD_DIR) 
	$(CC) -c $(CFLAGS) -Wa,-a,-ad,-alms=$(BUILD_DIR)/$(notdir $(<:.c=.lst)) $< -o $@

$(BUILD_DIR)/%.o: %.s Makefile STM32F401RETx_FLASH.ld | $(BUILD_DIR)
	$(AS) -c $(ASFLAGS) $< -o $@

$(BUILD_DIR)/%.o: %.S Makefile STM32F401RETx_FLASH.ld | $(BUILD_DIR)
	$(AS) -c $(ASFLAGS) $< -o $@

$(BUILD_DIR)/$(TARGET).elf: $(OBJECTS) Makefile STM32F401RETx_FLASH.ld
	$(CC) $(OBJECTS) $(LDFLAGS) -o $@
	$(SZ) $@

$(BUILD_DIR)/%.hex: $(BUILD_DIR)/%.elf | $(BUILD_DIR)
	$(HEX) $< $@
	
$(BUILD_DIR)/%.bin: $(BUILD_DIR)/%.elf | $(BUILD_DIR)
	$(BIN) $< $@	
	
$(BUILD_DIR):
	mkdir $@		

# bear: clean
# 	rm ./compile_commands.json || true 
# 	bear make -j4
bear: clean
	@echo UBUNTU_VERSION:${UBUNTU_VERSION}
ifeq ($(UBUNTU_VERSION),20.04)
	rm ./compile_commands.json || true 
	bear make -j4
else ifeq ($(UBUNTU_VERSION),22.04)

	rm ./compile_commands.json || true 
	export https_proxy= && export http_proxy= && bear -- make -j4
endif
Jdownload: bear
# 生成脚本
	@echo "h\nloadfile $(BUILD_DIR)/$(TARGET).bin 0x08000000\nr\ng\nexit" > JLinkDownload.jlink
	JLinkExe -device $(DEVICE) -autoconnect 1 -if SWD -speed 4000 -CommanderScript JLinkDownload.jlink

JGDBServer:kill
	@echo "启动 JLinkGDBServer...";
	@JLinkGDBServer -device $(DEVICE) -if swd -speed 4000 > /dev/null & 
	@sleep 1;
kill:
	@PID=$$(lsof -t -i:2331); \
    if [ -n "$$PID" ]; then \
        echo "Killing process on port 2331 with PID: $$PID"; \
        kill -9 $$PID; \
    else \
        echo "No process found on port 2331"; \
    fi

Jdebug: Jdownload JGDBServer
	tmux new-session -d \
	"RUST_GDB=/usr/bin/gdb-multiarch rust-gdb -ex 'file $(BUILD_DIR)/$(TARGET).elf' -ex 'set arch arm' -ex 'target extended-remote localhost:2331' \
	-ex 'dashboard -layout assembly !breakpoints !expressions !history memory registers source !stack !threads variables' \
	-ex 'monitor reset'" && \
	tmux -2 attach-session -d
STdownload:
	make
	openocd -f interface/stlink.cfg -f target/stm32f4x.cfg -c init -c "halt" -c "flash write_image erase $(BUILD_DIR)/$(TARGET).bin 0x8000000" -c "reset" -c "shutdown"

liam_debug: clean all
	tmux new-session -d \
	"openocd -f interface/stlink.cfg -f target/stm32f4x.cfg -c init -c "halt" -c 'flash write_image erase $(BUILD_DIR)/$(TARGET).bin 0x8000000' " && \
	tmux split-window -h "gdb-multiarch -ex 'file $(BUILD_DIR)/$(TARGET).elf' -ex 'set arch arm' -ex 'target extended-remote localhost:3333' \
	-ex 'source ./bp.gdb' -ex 'source ./.gdbinit' -ex 'monitor reset'" && \
	tmux -2 attach-session -d

clean:
	rm -rf $(BUILD_DIR)<|MERGE_RESOLUTION|>--- conflicted
+++ resolved
@@ -4,11 +4,7 @@
 UBUNTU_VERSION := $(shell lsb_release -rs)
 DEVICE := STM32F401RE
 DEBUG = 1
-<<<<<<< HEAD
 OPT = -O3
-=======
-OPT = -O1
->>>>>>> 5cb83acb
 # Build path
 BUILD_DIR = build
 C_SOURCES = $(wildcard src/*.c)
