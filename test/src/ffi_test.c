#include "stm32f401xe.h"
#include <stdint.h>

// 定义OS_STK
typedef uint32_t OS_STK;
// 声明Rust函数
extern uint8_t OSTaskCreate(void (*fun_ptr)(void *), void *p_arg, OS_STK *ptos,
                             uint8_t prio);
extern void OSInit();
extern void OSStart();
// 开灯操作，用宏定义
#define LED2_ON() GPIOA->ODR |= 0x00000020; // 设置为1，即高电平
// 关灯操作，用宏定义
#define LED2_OFF() GPIOA->ODR &= ~0x00000020; // 设置为0，即低电平

// 阻塞函数
void delay(uint32_t time) {
  // 延时函数，time 的单位约为 0.5s，使用汇编编写从而不会被优化
  __asm__ volatile(
      // 先来个循环（总共是两层循环，内层循环次数 8000000）
      "mov r2, %0\n"
      "mov r3, %1\n"
      "mov r0, #0\n"
      "1:\n"
      // 内层循环
      "mov r1, #0\n"
      "2:\n"
      "add r1, r1, #1\n"
      "cmp r1, r3\n"
      "blt 2b\n"
      // 外层循环
      "add r0, r0, #1\n"
      "cmp r0, r2\n"
      "blt 1b\n"
      :
      : "r"(time), "r"(8000000 / 8)
      : "r0", "r1", "r2", "r3");
}
// 定义任务函数
void task(void *p_arg) {
  while (1) {
    LED2_ON();
    delay(5);
    LED2_OFF();
    delay(5);
  }
}

// 点亮LED2，对应PA5，操作GPIO口
void LED2_Init(void) {
  // 先设置GPIO的模式，对应GPIO的MODER寄存器
  GPIOA->MODER &= ~0x00000C00; // 先清零
  GPIOA->MODER |= 0x00000400;  // 设置为01，即输出模式
  // 设置GPIO的输出类型，对应GPIO的OTYPER寄存器
  GPIOA->OTYPER &= ~0x00000020; // 先清零,不过PUSH-PULL模式置为就是为0
  // 设置GPIO的输出速度，对应GPIO的OSPEEDR寄存器，这里我们设置为高速吧
  GPIOA->OSPEEDR &= ~0x00000C00; // 先清零
  GPIOA->OSPEEDR |= 0x00000800;  // 设置为10，即高速
  // 设置GPIO的上下拉电阻，对应GPIO的PUPDR寄存器，这里我们设置为没有上下拉
  GPIOA->PUPDR &= ~0x00000C00; // 先清零
  // 最后设置GPIO的输出值，对应GPIO的ODR寄存器，这里我们设置为高电平
  GPIOA->ODR |= 0x00000020; // 设置为1，即高电平
}
// 写一个时钟初始化的函数，配置为HSE，PLLM为4，PLLN为84，PLLP分频为2，PLLQ分频为4，还有AHB的地方分频为1
// ，得到主频为84Mhz
void RCC_Configuration(void) {
  // 先把PLL和PLL2S disable了
  RCC->CR &= ~0x05000000;
  // 先该各个分频系数,并且选择PLLSRC，把HSE设置为PLL的输入源
  RCC->PLLCFGR =
      0b00000100010000000001010100000100; // 0x4401504的二进制是：0000 0100 0100
                                          // 0000 0001 0101 0000 0100
  // 上面的配置是：PLLM=4, PLLN=84, PLLP=2, PLLQ=4，并且设置HSE为PLL的输入源
  // 设置AHB的分频系数为1
  RCC->CFGR &= ~0xF0;
  // 设置APB1的分频系数为2，APB2的分频系数为1
  RCC->CFGR |= 0x1000;
  RCC->CFGR &= ~0xE000;
  // 设置启动HSE，开启PLL和PLL2S
  RCC->CR |= 0b00000101000000010000000000000000; // 0x5010000
  // 加入保护代码，检查HSE和PLL、PLL2S的启动状态：
  while ((RCC->CR & 0x00020000) == 0)
    ; // 等待HSE启动成功
  while ((RCC->CR & 0x02000000) == 0)
    ; // 等待PLL启动成功
  while ((RCC->CR & 0x08000000) == 0)
    ; // 等待PLL2S启动成功
  // HSE启动成功后，使能FLASH预存取缓冲区
  FLASH->ACR |= FLASH_ACR_PRFTEN;
  // 设置FLASH的延时周期
  FLASH->ACR |= FLASH_ACR_LATENCY_2WS;
  // 更改系统的时钟源为PLL
  RCC->CFGR |= 0x00000002;
  // 关闭HSI
  RCC->CR &= ~0x00000001;
  // 接下来我们需要设置外设的时钟使能，点灯的时候用到AHB1上的GPIOA
  RCC->AHB1ENR |= 0x00000001;
}
<<<<<<< HEAD
OS_STK my_task_0[1024];

int main() {
  // 时钟初始化
  RCC_Configuration();
  LED2_Init();
  LED2_OFF();
  OSInit();
  // 调用Rust函数
  OSTaskCreate(task, 0, &my_task_0[1024 - 1u], 12);
  OSStart();
  while (1)
    ;
=======

// 0x4000040C
int main(){
    // 时钟初始化
    RCC_Configuration();
    LED2_Init();
    LED2_OFF();
    OSInit();
    // 调用Rust函数
    OSTaskCreate(task, (void*)0, (OS_STK*)0, 10);
    OSStart();
    while(1);
>>>>>>> 5cb83acb
}<|MERGE_RESOLUTION|>--- conflicted
+++ resolved
@@ -96,7 +96,6 @@
   // 接下来我们需要设置外设的时钟使能，点灯的时候用到AHB1上的GPIOA
   RCC->AHB1ENR |= 0x00000001;
 }
-<<<<<<< HEAD
 OS_STK my_task_0[1024];
 
 int main() {
@@ -108,20 +107,5 @@
   // 调用Rust函数
   OSTaskCreate(task, 0, &my_task_0[1024 - 1u], 12);
   OSStart();
-  while (1)
-    ;
-=======
-
-// 0x4000040C
-int main(){
-    // 时钟初始化
-    RCC_Configuration();
-    LED2_Init();
-    LED2_OFF();
-    OSInit();
-    // 调用Rust函数
-    OSTaskCreate(task, (void*)0, (OS_STK*)0, 10);
-    OSStart();
-    while(1);
->>>>>>> 5cb83acb
+  while (1);
 }